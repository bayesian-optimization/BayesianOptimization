--- conflicted
+++ resolved
@@ -1,11 +1,3 @@
-<<<<<<< HEAD
-from .bayesian_optimization import BayesianOptimization, Events
-from .domain_reduction import SequentialDomainReductionTransformer
-from .util import UtilityFunction
-from .logger import ScreenLogger, JSONLogger
-from .constraint import ConstraintModel
-from .parameter import BayesParameter
-=======
 """Pure Python implementation of bayesian global optimization with gaussian processes."""
 
 from __future__ import annotations
@@ -17,11 +9,11 @@
 from bayes_opt.constraint import ConstraintModel
 from bayes_opt.domain_reduction import SequentialDomainReductionTransformer
 from bayes_opt.logger import JSONLogger, ScreenLogger
+from bayes_opt.parameter import BayesParameter
 from bayes_opt.target_space import TargetSpace
 
 __version__ = importlib.metadata.version("bayesian-optimization")
 
->>>>>>> 10ef3be3
 
 __all__ = [
     "acquisition",
@@ -32,9 +24,5 @@
     "ScreenLogger",
     "JSONLogger",
     "SequentialDomainReductionTransformer",
-<<<<<<< HEAD
-    "BayesParameter"
-]
-=======
-]
->>>>>>> 10ef3be3
+    "BayesParameter",
+]