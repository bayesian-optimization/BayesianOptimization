"""Main module.

Holds the `BayesianOptimization` class, which handles the maximization of a
function over a specific target space.
"""
import warnings

from bayes_opt.constraint import ConstraintModel

from .target_space import TargetSpace
from .event import Events, DEFAULT_EVENTS
from .logger import _get_default_logger
from .util import ensure_rng

import numpy as np
from sklearn.gaussian_process.kernels import Matern
from sklearn.gaussian_process import GaussianProcessRegressor
from .acquisition import GPHedge, UpperConfidenceBound, ExpectedImprovement, ProbabilityOfImprovement

class Queue:
    """Queue datastructure.

    Append items in the end, remove items from the front.
    """

    def __init__(self):
        self._queue = []

    @property
    def empty(self):
        """Check whether the queue holds any items."""
        return len(self) == 0

    def __len__(self):
        """Return number of items in the Queue."""
        return len(self._queue)

    def __next__(self):
        """Remove and return first item in the Queue."""
        if self.empty:
            raise StopIteration("Queue is empty, no more objects to retrieve.")
        obj = self._queue[0]
        self._queue = self._queue[1:]
        return obj

    def add(self, obj):
        """Add object to end of queue."""
        self._queue.append(obj)


class Observable(object):
    """Inspired by https://www.protechtraining.com/blog/post/879#simple-observer."""

    def __init__(self, events):
        # maps event names to subscribers
        # str -> dict
        self._events = {event: dict() for event in events}

    def get_subscribers(self, event):
        """Return the subscribers of an event."""
        return self._events[event]

    def subscribe(self, event, subscriber, callback=None):
        """Add subscriber to an event."""
        if callback is None:
            callback = getattr(subscriber, 'update')
        self.get_subscribers(event)[subscriber] = callback

    def unsubscribe(self, event, subscriber):
        """Remove a subscriber for a particular event."""
        del self.get_subscribers(event)[subscriber]

    def dispatch(self, event):
        """Trigger callbacks for subscribers of an event."""
        for _, callback in self.get_subscribers(event).items():
            callback(event, self)


class BayesianOptimization(Observable):
    """Handle optimization of a target function over a specific target space.

    This class takes the function to optimize as well as the parameters bounds
    in order to find which values for the parameters yield the maximum value
    using bayesian optimization.

    Parameters
    ----------
    f: function
        Function to be maximized.

    pbounds: dict
        Dictionary with parameters names as keys and a tuple with minimum
        and maximum values.

    constraint: A ConstraintModel. Note that the names of arguments of the
        constraint function and of f need to be the same.

    random_state: int or numpy.random.RandomState, optional(default=None)
        If the value is an integer, it is used as the seed for creating a
        numpy.random.RandomState. Otherwise the random state provided is used.
        When set to None, an unseeded random state is generated.

    verbose: int, optional(default=2)
        The level of verbosity.

    bounds_transformer: DomainTransformer, optional(default=None)
        If provided, the transformation is applied to the bounds.

    allow_duplicate_points: bool, optional (default=False)
        If True, the optimizer will allow duplicate points to be registered.
        This behavior may be desired in high noise situations where repeatedly probing
        the same point will give different answers. In other situations, the acquisition
        may occasionally generate a duplicate point.

    Methods
    -------
    probe()
        Evaluates the function on the given points.
        Can be used to guide the optimizer.

    maximize()
        Tries to find the parameters that yield the maximum value for the
        given function.

    set_bounds()
        Allows changing the lower and upper searching bounds
    """

    def __init__(self,
                 f,
                 pbounds,
                 acquisition_function=None,
                 constraint=None,
                 random_state=None,
                 verbose=2,
                 bounds_transformer=None,
                 allow_duplicate_points=False):
        self._random_state = ensure_rng(random_state)
        self._allow_duplicate_points = allow_duplicate_points
        self._queue = Queue()

        if acquisition_function is None:
            if constraint is None:
                # Choose acquisition function
                self.acquisition_function = GPHedge(
                    [
                        UpperConfidenceBound(kappa=2.576, random_state=self._random_state),
                        ProbabilityOfImprovement(xi=0.01, random_state=self._random_state),
                        ExpectedImprovement(xi=0.01, random_state=self._random_state),
                    ],
                    self._random_state
                )
            else:
                self.acquisition_function = GPHedge(
                    [
                        ProbabilityOfImprovement(xi=0.01, random_state=self._random_state),
                        ExpectedImprovement(xi=0.01, random_state=self._random_state),
                    ],
                    self._random_state
                )
        else:
            self.acquisition_function = acquisition_function


        # Internal GP regressor
        self._gp = GaussianProcessRegressor(
            kernel=Matern(nu=2.5),
            alpha=1e-6,
            normalize_y=True,
            n_restarts_optimizer=5,
            random_state=self._random_state,
        )

        if constraint is None:
            # Data structure containing the function to be optimized, the
            # bounds of its domain, and a record of the evaluations we have
            # done so far
            self._space = TargetSpace(f, pbounds, random_state=random_state,
                                      allow_duplicate_points=self._allow_duplicate_points)
            self.is_constrained = False
        else:
            constraint_ = ConstraintModel(
                constraint.fun,
                constraint.lb,
                constraint.ub,
                random_state=random_state
            )
            self._space = TargetSpace(
                f,
                pbounds,
                constraint=constraint_,
                random_state=random_state,
                allow_duplicate_points=self._allow_duplicate_points
            )
            self.is_constrained = True

        self._verbose = verbose
        self._bounds_transformer = bounds_transformer
        if self._bounds_transformer:
            try:
                self._bounds_transformer.initialize(self._space)
            except (AttributeError, TypeError):
                raise TypeError('The transformer must be an instance of '
                                'DomainTransformer')

        super(BayesianOptimization, self).__init__(events=DEFAULT_EVENTS)

    @property
    def space(self):
        """Return the target space associated with the optimizer."""
        return self._space

    @property
    def constraint(self):
        """Return the constraint associated with the optimizer, if any."""
        if self.is_constrained:
            return self._space.constraint
        return None

    @property
    def max(self):
        """Get maximum target value found and corresponding parameters.

        See `TargetSpace.max` for more information.
        """
        return self._space.max()

    @property
    def res(self):
        """Get all target values and constraint fulfillment for all parameters.

        See `TargetSpace.res` for more information.
        """
        return self._space.res()

    def register(self, params, target, constraint_value=None):
        """Register an observation with known target.

        Parameters
        ----------
        params: dict or list
            The parameters associated with the observation.

        target: float
            Value of the target function at the observation.

        constraint_value: float or None
            Value of the constraint function at the observation, if any.
        """
        self._space.register(params, target, constraint_value)
        self.dispatch(Events.OPTIMIZATION_STEP)

    def probe(self, params, lazy=True):
        """Evaluate the function at the given points.

        Useful to guide the optimizer.

        Parameters
        ----------
        params: dict or list
            The parameters where the optimizer will evaluate the function.

        lazy: bool, optional(default=True)
            If True, the optimizer will evaluate the points when calling
            maximize(). Otherwise it will evaluate it at the moment.
        """
        if lazy:
            self._queue.add(params)
        else:
            self._space.probe(params)
            self.dispatch(Events.OPTIMIZATION_STEP)

<<<<<<< HEAD
    def suggest(self):
        """Most promising point to probe next"""
=======
    def suggest(self, utility_function):
        """Suggest a promising point to probe next.
        
        Parameters
        ----------
        utility_function:
            Surrogate function which suggests parameters to probe the target
            function at.
        """
>>>>>>> 383cb297
        if len(self._space) == 0:
            return self._space.array_to_params(self._space.random_sample())

        # Finding argmax of the acquisition function.
<<<<<<< HEAD
        suggestion = self.acquisition_function.suggest(
            gp=self._gp,
            target_space=self._space,
            fit_gp=True
        )
=======
        suggestion = acq_max(ac=utility_function.utility,
                             gp=self._gp,
                             constraint=self.constraint,
                             y_max=self._space._target_max(),
                             bounds=self._space.bounds,
                             random_state=self._random_state,
                             y_max_params=self._space.params_to_array(self._space.max()['params']))
>>>>>>> 383cb297

        return self._space.array_to_params(suggestion)

    def _prime_queue(self, init_points):
        """Ensure the queue is not empty.

        Parameters
        ----------
        init_points: int
            Number of parameters to prime the queue with.
        """
        if self._queue.empty and self._space.empty:
            init_points = max(init_points, 1)

        for _ in range(init_points):
            self._queue.add(self._space.random_sample())

    def _prime_subscriptions(self):
        if not any([len(subs) for subs in self._events.values()]):
            _logger = _get_default_logger(self._verbose, self.is_constrained)
            self.subscribe(Events.OPTIMIZATION_START, _logger)
            self.subscribe(Events.OPTIMIZATION_STEP, _logger)
            self.subscribe(Events.OPTIMIZATION_END, _logger)

    def maximize(self,
                 init_points=5,
                 n_iter=25,
                 kappa=None,
                 kappa_decay=None,
                 kappa_decay_delay=None,
                 xi=None,
                 **gp_params):
        r"""
        Maximize the given function over the target space.

        Parameters
        ----------
        init_points : int, optional(default=5)
            Number of iterations before the explorations starts the exploration
            for the maximum.

        n_iter: int, optional(default=25)
            Number of iterations where the method attempts to find the maximum
            value.

        acquisition_function: object, optional
            An instance of bayes_opt.util.UtilityFunction.
            If nothing is passed, a default using ucb is used

        acq:
            Deprecated, unused and slated for deletion.

        kappa:
            Deprecated, unused and slated for deletion.

        kappa_decay:
            Deprecated, unused and slated for deletion.

        kappa_decay_delay:
            Deprecated, unused and slated for deletion.

        xi:
            Deprecated, unused and slated for deletion.

        \*\*gp_params:
            Deprecated, unused and slated for deletion.
        """
        self._prime_subscriptions()
        self.dispatch(Events.OPTIMIZATION_START)
        self._prime_queue(init_points)

        old_params_used = any([param is not None for param in [kappa, kappa_decay, kappa_decay_delay, xi]])
        if old_params_used or gp_params:
            raise Exception('\nPassing acquisition function parameters or gaussian process parameters to maximize'
                                     '\nis no longer supported. Instead,please use the "set_gp_params" method to set'
                                     '\n the gp params, and pass an instance of bayes_opt.util.UtilityFunction'
                                     '\n using the acquisition_function argument\n')


        iteration = 0
        while not self._queue.empty or iteration < n_iter:
            try:
                x_probe = next(self._queue)
            except StopIteration:
                x_probe = self.suggest()
                iteration += 1
            self.probe(x_probe, lazy=False)

            if self._bounds_transformer and iteration > 0:
                # The bounds transformer should only modify the bounds after
                # the init_points points (only for the true iterations)
                self.set_bounds(
                    self._bounds_transformer.transform(self._space))

        self.dispatch(Events.OPTIMIZATION_END)

    def set_bounds(self, new_bounds):
        """Modify the bounds of the search space.

        Parameters
        ----------
        new_bounds : dict
            A dictionary with the parameter name and its new bounds
        """
        self._space.set_bounds(new_bounds)

    def set_gp_params(self, **params):
        """Set parameters of the internal Gaussian Process Regressor."""
        self._gp.set_params(**params)<|MERGE_RESOLUTION|>--- conflicted
+++ resolved
@@ -3,8 +3,6 @@
 Holds the `BayesianOptimization` class, which handles the maximization of a
 function over a specific target space.
 """
-import warnings
-
 from bayes_opt.constraint import ConstraintModel
 
 from .target_space import TargetSpace
@@ -12,10 +10,10 @@
 from .logger import _get_default_logger
 from .util import ensure_rng
 
-import numpy as np
 from sklearn.gaussian_process.kernels import Matern
 from sklearn.gaussian_process import GaussianProcessRegressor
 from .acquisition import GPHedge, UpperConfidenceBound, ExpectedImprovement, ProbabilityOfImprovement
+
 
 class Queue:
     """Queue datastructure.
@@ -141,7 +139,6 @@
 
         if acquisition_function is None:
             if constraint is None:
-                # Choose acquisition function
                 self.acquisition_function = GPHedge(
                     [
                         UpperConfidenceBound(kappa=2.576, random_state=self._random_state),
@@ -270,39 +267,17 @@
             self._space.probe(params)
             self.dispatch(Events.OPTIMIZATION_STEP)
 
-<<<<<<< HEAD
     def suggest(self):
-        """Most promising point to probe next"""
-=======
-    def suggest(self, utility_function):
-        """Suggest a promising point to probe next.
-        
-        Parameters
-        ----------
-        utility_function:
-            Surrogate function which suggests parameters to probe the target
-            function at.
-        """
->>>>>>> 383cb297
+        """Suggest a promising point to probe next."""
         if len(self._space) == 0:
             return self._space.array_to_params(self._space.random_sample())
 
         # Finding argmax of the acquisition function.
-<<<<<<< HEAD
         suggestion = self.acquisition_function.suggest(
             gp=self._gp,
             target_space=self._space,
             fit_gp=True
         )
-=======
-        suggestion = acq_max(ac=utility_function.utility,
-                             gp=self._gp,
-                             constraint=self.constraint,
-                             y_max=self._space._target_max(),
-                             bounds=self._space.bounds,
-                             random_state=self._random_state,
-                             y_max_params=self._space.params_to_array(self._space.max()['params']))
->>>>>>> 383cb297
 
         return self._space.array_to_params(suggestion)
 
