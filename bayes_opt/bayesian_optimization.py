"""Main module.

Holds the `BayesianOptimization` class, which handles the maximization of a
function over a specific target space.
"""

from __future__ import annotations

from collections import deque
from typing import TYPE_CHECKING, Any
from warnings import warn

import numpy as np
from sklearn.gaussian_process import GaussianProcessRegressor
from sklearn.gaussian_process.kernels import Matern

from bayes_opt import acquisition
from bayes_opt.constraint import ConstraintModel
from bayes_opt.domain_reduction import DomainTransformer
from bayes_opt.event import DEFAULT_EVENTS, Events
from bayes_opt.logger import _get_default_logger
from bayes_opt.parameter import wrap_kernel
from bayes_opt.target_space import TargetSpace
from bayes_opt.util import ensure_rng

if TYPE_CHECKING:
    from collections.abc import Callable, Iterable, Mapping

    from numpy.random import RandomState
    from numpy.typing import NDArray
    from scipy.optimize import NonlinearConstraint

    from bayes_opt.acquisition import AcquisitionFunction
    from bayes_opt.constraint import ConstraintModel
    from bayes_opt.domain_reduction import DomainTransformer
    from bayes_opt.parameter import BoundsMapping, ParamsType

    Float = np.floating[Any]


class Observable:
    """Inspired by https://www.protechtraining.com/blog/post/879#simple-observer."""

    def __init__(self, events: Iterable[Any]) -> None:
        # maps event names to subscribers
        # str -> dict
        self._events = {event: dict() for event in events}

    def get_subscribers(self, event: Any) -> Any:
        """Return the subscribers of an event."""
        return self._events[event]

    def subscribe(self, event: Any, subscriber: Any, callback: Callable[..., Any] | None = None) -> None:
        """Add subscriber to an event."""
        if callback is None:
            callback = subscriber.update
        self.get_subscribers(event)[subscriber] = callback

    def unsubscribe(self, event: Any, subscriber: Any) -> None:
        """Remove a subscriber for a particular event."""
        del self.get_subscribers(event)[subscriber]

    def dispatch(self, event: Any) -> None:
        """Trigger callbacks for subscribers of an event."""
        for callback in self.get_subscribers(event).values():
            callback(event, self)


class BayesianOptimization(Observable):
    """Handle optimization of a target function over a specific target space.

    This class takes the function to optimize as well as the parameters bounds
    in order to find which values for the parameters yield the maximum value
    using bayesian optimization.

    Parameters
    ----------
    f: function or None.
        Function to be maximized.

    pbounds: dict
        Dictionary with parameters names as keys and a tuple with minimum
        and maximum values.

    constraint: NonlinearConstraint.
        Note that the names of arguments of the constraint function and of
        f need to be the same.

    random_state: int or numpy.random.RandomState, optional(default=None)
        If the value is an integer, it is used as the seed for creating a
        numpy.random.RandomState. Otherwise the random state provided is used.
        When set to None, an unseeded random state is generated.

    verbose: int, optional(default=2)
        The level of verbosity.

    bounds_transformer: DomainTransformer, optional(default=None)
        If provided, the transformation is applied to the bounds.

    allow_duplicate_points: bool, optional (default=False)
        If True, the optimizer will allow duplicate points to be registered.
        This behavior may be desired in high noise situations where repeatedly probing
        the same point will give different answers. In other situations, the acquisition
        may occasionally generate a duplicate point.
    """

    def __init__(
        self,
        f: Callable[..., float] | None,
        pbounds: Mapping[str, tuple[float, float]],
        acquisition_function: AcquisitionFunction | None = None,
        constraint: NonlinearConstraint | None = None,
        random_state: int | RandomState | None = None,
        verbose: int = 2,
        bounds_transformer: DomainTransformer | None = None,
        allow_duplicate_points: bool = False,
    ):
        self._random_state = ensure_rng(random_state)
        self._allow_duplicate_points = allow_duplicate_points
        self._queue: deque[ParamsType] = deque()

        if acquisition_function is None:
            if constraint is None:
                self._acquisition_function = acquisition.UpperConfidenceBound(
                    kappa=2.576, random_state=self._random_state
                )
            else:
                self._acquisition_function = acquisition.ExpectedImprovement(
                    xi=0.01, random_state=self._random_state
                )
        else:
            self._acquisition_function = acquisition_function

        if constraint is None:
            # Data structure containing the function to be optimized, the
            # bounds of its domain, and a record of the evaluations we have
            # done so far
            self._space = TargetSpace(
                f, pbounds, random_state=random_state, allow_duplicate_points=self._allow_duplicate_points
            )
            self.is_constrained = False
        else:
            constraint_ = ConstraintModel(
                constraint.fun, constraint.lb, constraint.ub, random_state=random_state
            )
            self._space = TargetSpace(
                f,
                pbounds,
                constraint=constraint_,
                random_state=random_state,
                allow_duplicate_points=self._allow_duplicate_points,
            )
            self.is_constrained = True

        # Internal GP regressor
        self._gp = GaussianProcessRegressor(
            kernel=wrap_kernel(Matern(nu=2.5), transform=self._space.kernel_transform),
            alpha=1e-6,
            normalize_y=True,
            n_restarts_optimizer=5,
            random_state=self._random_state,
        )

        self._verbose = verbose
        self._bounds_transformer = bounds_transformer
        if self._bounds_transformer:
            if not isinstance(self._bounds_transformer, DomainTransformer):
                msg = "The transformer must be an instance of DomainTransformer"
                raise TypeError(msg)
            self._bounds_transformer.initialize(self._space)

        self._sorting_warning_already_shown = False  # TODO: remove in future version
        super().__init__(events=DEFAULT_EVENTS)

    @property
    def space(self) -> TargetSpace:
        """Return the target space associated with the optimizer."""
        return self._space

    @property
    def acquisition_function(self) -> AcquisitionFunction:
        """Return the acquisition function associated with the optimizer."""
        return self._acquisition_function

    @property
    def constraint(self) -> ConstraintModel | None:
        """Return the constraint associated with the optimizer, if any."""
        if self.is_constrained:
            return self._space.constraint
        return None

    @property
    def max(self) -> dict[str, Any] | None:
        """Get maximum target value found and corresponding parameters.

        See `TargetSpace.max` for more information.
        """
        return self._space.max()

    @property
    def res(self) -> list[dict[str, Any]]:
        """Get all target values and constraint fulfillment for all parameters.

        See `TargetSpace.res` for more information.
        """
        return self._space.res()

    def register(
        self, params: ParamsType, target: float, constraint_value: float | NDArray[Float] | None = None
    ) -> None:
        """Register an observation with known target.

        Parameters
        ----------
        params: dict or list
            The parameters associated with the observation.

        target: float
            Value of the target function at the observation.

        constraint_value: float or None
            Value of the constraint function at the observation, if any.
        """
        # TODO: remove in future version
        if isinstance(params, np.ndarray) and not self._sorting_warning_already_shown:
            msg = (
                "You're attempting to register an np.ndarray. Currently, the optimizer internally sorts"
                " parameters by key and expects any registered array to respect this order. In future"
                " versions this behaviour will change and the order as given by the pbounds dictionary"
                " will be used. If you wish to retain sorted parameters, please manually sort your pbounds"
                " dictionary before constructing the optimizer."
            )
            warn(msg, stacklevel=1)
            self._sorting_warning_already_shown = True
        self._space.register(params, target, constraint_value)
        self.dispatch(Events.OPTIMIZATION_STEP)

    def probe(self, params: ParamsType, lazy: bool = True) -> None:
        """Evaluate the function at the given points.

        Useful to guide the optimizer.

        Parameters
        ----------
        params: dict or list
            The parameters where the optimizer will evaluate the function.

        lazy: bool, optional(default=True)
            If True, the optimizer will evaluate the points when calling
            maximize(). Otherwise it will evaluate it at the moment.
        """
        # TODO: remove in future version
        if isinstance(params, np.ndarray) and not self._sorting_warning_already_shown:
            msg = (
                "You're attempting to register an np.ndarray. Currently, the optimizer internally sorts"
                " parameters by key and expects any registered array to respect this order. In future"
                " versions this behaviour will change and the order as given by the pbounds dictionary"
                " will be used. If you wish to retain sorted parameters, please manually sort your pbounds"
                " dictionary before constructing the optimizer."
            )
            warn(msg, stacklevel=1)
            self._sorting_warning_already_shown = True
            params = self._space.array_to_params(params)
        if lazy:
            self._queue.append(params)
        else:
            self._space.probe(params)
            self.dispatch(Events.OPTIMIZATION_STEP)

    def suggest(self) -> dict[str, float | NDArray[Float]]:
        """Suggest a promising point to probe next."""
        if len(self._space) == 0:
            return self._space.array_to_params(self._space.random_sample(random_state=self._random_state))

        # Finding argmax of the acquisition function.
        suggestion = self._acquisition_function.suggest(gp=self._gp, target_space=self._space, fit_gp=True)

        return self._space.array_to_params(suggestion)

    def _prime_queue(self, init_points: int) -> None:
        """Ensure the queue is not empty.

        Parameters
        ----------
        init_points: int
            Number of parameters to prime the queue with.
        """
        if not self._queue and self._space.empty:
            init_points = max(init_points, 1)

        for _ in range(init_points):
<<<<<<< HEAD
            self._queue.append(
                self._space.array_to_params(self._space.random_sample(random_state=self._random_state))
            )
=======
            sample = self._space.random_sample()
            self._queue.append(self._space.array_to_params(sample))
>>>>>>> 58c90611

    def _prime_subscriptions(self) -> None:
        if not any([len(subs) for subs in self._events.values()]):
            _logger = _get_default_logger(self._verbose, self.is_constrained)
            self.subscribe(Events.OPTIMIZATION_START, _logger)
            self.subscribe(Events.OPTIMIZATION_STEP, _logger)
            self.subscribe(Events.OPTIMIZATION_END, _logger)

    def maximize(self, init_points: int = 5, n_iter: int = 25) -> None:
        r"""
        Maximize the given function over the target space.

        Parameters
        ----------
        init_points : int, optional(default=5)
            Number of random points to probe before starting the optimization.

        n_iter: int, optional(default=25)
            Number of iterations where the method attempts to find the maximum
            value.

        Warning
        -------
            The maximize loop only fits the GP when suggesting a new point to
            probe based on the acquisition function. This means that the GP may
            not be fitted on all points registered to the target space when the
            method completes. If you intend to use the GP model after the
            optimization routine, make sure to fit it manually, e.g. by calling
            ``optimizer._gp.fit(optimizer.space.params, optimizer.space.target)``.
        """
        self._prime_subscriptions()
        self.dispatch(Events.OPTIMIZATION_START)
        self._prime_queue(init_points)

        iteration = 0
        while self._queue or iteration < n_iter:
            try:
                x_probe = self._queue.popleft()
            except IndexError:
                x_probe = self.suggest()
                iteration += 1
            self.probe(x_probe, lazy=False)

            if self._bounds_transformer and iteration > 0:
                # The bounds transformer should only modify the bounds after
                # the init_points points (only for the true iterations)
                self.set_bounds(self._bounds_transformer.transform(self._space))

        self.dispatch(Events.OPTIMIZATION_END)

    def set_bounds(self, new_bounds: BoundsMapping) -> None:
        """Modify the bounds of the search space.

        Parameters
        ----------
        new_bounds : dict
            A dictionary with the parameter name and its new bounds
        """
        self._space.set_bounds(new_bounds)

    def set_gp_params(self, **params: Any) -> None:
        """Set parameters of the internal Gaussian Process Regressor."""
        if "kernel" in params:
            params["kernel"] = wrap_kernel(kernel=params["kernel"], transform=self._space.kernel_transform)
        self._gp.set_params(**params)<|MERGE_RESOLUTION|>--- conflicted
+++ resolved
@@ -289,14 +289,8 @@
             init_points = max(init_points, 1)
 
         for _ in range(init_points):
-<<<<<<< HEAD
-            self._queue.append(
-                self._space.array_to_params(self._space.random_sample(random_state=self._random_state))
-            )
-=======
-            sample = self._space.random_sample()
+            sample = self._space.random_sample(random_state=self._random_state)
             self._queue.append(self._space.array_to_params(sample))
->>>>>>> 58c90611
 
     def _prime_subscriptions(self) -> None:
         if not any([len(subs) for subs in self._events.values()]):
