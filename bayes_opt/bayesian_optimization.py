--- conflicted
+++ resolved
@@ -1,40 +1,22 @@
 """Main module.
 
-<<<<<<< HEAD
-from .target_space import TargetSpace
-from .event import Events, DEFAULT_EVENTS
-from .logger import _get_default_logger
-from .util import UtilityFunction, acq_max, ensure_rng
-
-from sklearn.gaussian_process.kernels import Matern
-from sklearn.gaussian_process import GaussianProcessRegressor
-from .parameter import wrap_kernel
-from .domain_reduction import DomainTransformer
-=======
 Holds the `BayesianOptimization` class, which handles the maximization of a
 function over a specific target space.
 """
 
 from __future__ import annotations
->>>>>>> 10ef3be3
 
 from collections import deque
 from typing import TYPE_CHECKING, Any
 
-<<<<<<< HEAD
-class Queue:
-
-    def __init__(self):
-        self._queue = []
-=======
 from sklearn.gaussian_process import GaussianProcessRegressor
 from sklearn.gaussian_process.kernels import Matern
->>>>>>> 10ef3be3
 
 from bayes_opt import acquisition
 from bayes_opt.constraint import ConstraintModel
 from bayes_opt.event import DEFAULT_EVENTS, Events
 from bayes_opt.logger import _get_default_logger
+from bayes_opt.parameter import wrap_kernel
 from bayes_opt.target_space import TargetSpace
 from bayes_opt.util import ensure_rng
 
@@ -155,12 +137,6 @@
             )
             self.is_constrained = False
         else:
-<<<<<<< HEAD
-            self._space = TargetSpace(f,
-                                      pbounds,
-                                      constraint=constraint,
-                                      random_state=random_state)
-=======
             constraint_ = ConstraintModel(
                 constraint.fun, constraint.lb, constraint.ub, random_state=random_state
             )
@@ -171,13 +147,11 @@
                 random_state=random_state,
                 allow_duplicate_points=self._allow_duplicate_points,
             )
->>>>>>> 10ef3be3
             self.is_constrained = True
 
         # Internal GP regressor
         self._gp = GaussianProcessRegressor(
-            kernel=wrap_kernel(Matern(nu=2.5),
-                               transform=self._space.kernel_transform),
+            kernel=wrap_kernel(Matern(nu=2.5), transform=self._space.kernel_transform),
             alpha=1e-6,
             normalize_y=True,
             n_restarts_optimizer=5,
@@ -189,15 +163,9 @@
         if self._bounds_transformer:
             try:
                 self._bounds_transformer.initialize(self._space)
-<<<<<<< HEAD
-            except (AttributeError, TypeError) as e:
-                raise TypeError('The transformer must be an instance of '
-                                'DomainTransformer')
-=======
             except (AttributeError, TypeError) as exc:
                 error_msg = "The transformer must be an instance of DomainTransformer"
                 raise TypeError(error_msg) from exc
->>>>>>> 10ef3be3
 
         super().__init__(events=DEFAULT_EVENTS)
 
@@ -284,17 +252,8 @@
             return self._space.array_to_params(self._space.random_sample())
 
         # Finding argmax of the acquisition function.
-<<<<<<< HEAD
-        suggestion = acq_max(ac=utility_function.utility,
-                             gp=self._gp,
-                             constraint=self.constraint,
-                             y_max=self._space._target_max(),
-                             bounds=self._space.float_bounds,
-                             random_state=self._random_state)
-=======
         suggestion = self._acquisition_function.suggest(gp=self._gp, target_space=self._space, fit_gp=True)
 
->>>>>>> 10ef3be3
         return self._space.array_to_params(suggestion)
 
     def _prime_queue(self, init_points: int) -> None:
@@ -309,12 +268,7 @@
             init_points = max(init_points, 1)
 
         for _ in range(init_points):
-<<<<<<< HEAD
-            self._queue.add(
-                self._space.array_to_params(self._space.random_sample()))
-=======
-            self._queue.append(self._space.random_sample())
->>>>>>> 10ef3be3
+            self._queue.append(self._space.array_to_params(self._space.random_sample()))
 
     def _prime_subscriptions(self) -> None:
         if not any([len(subs) for subs in self._events.values()]):
@@ -361,12 +315,7 @@
             if self._bounds_transformer and iteration > 0:
                 # The bounds transformer should only modify the bounds after
                 # the init_points points (only for the true iterations)
-<<<<<<< HEAD
-                self.set_bounds(self._bounds_transformer.transform(
-                    self._space))
-=======
                 self.set_bounds(self._bounds_transformer.transform(self._space))
->>>>>>> 10ef3be3
 
         self.dispatch(Events.OPTIMIZATION_END)
 
