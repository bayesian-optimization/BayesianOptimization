--- conflicted
+++ resolved
@@ -6,12 +6,11 @@
 
 import numpy as np
 from scipy.stats import norm
-<<<<<<< HEAD
-from .parameter import wrap_kernel
-=======
 from sklearn.gaussian_process import GaussianProcessRegressor
 from sklearn.gaussian_process.kernels import Matern
 
+from bayes_opt.parameter import wrap_kernel
+
 if TYPE_CHECKING:
     from collections.abc import Callable
 
@@ -23,7 +22,6 @@
 
 class ConstraintModel:
     """Model constraints using GP regressors.
->>>>>>> 10ef3be3
 
     This class takes the function to optimize as well as the parameters bounds
     in order to find which values for the parameters yield the maximum value
@@ -54,17 +52,14 @@
     simply the product of the individual probabilities.
     """
 
-<<<<<<< HEAD
-    def __init__(self, fun, lb, ub, transform=None, random_state=None):
-=======
     def __init__(
         self,
         fun: Callable[..., float] | Callable[..., NDArray[Float]] | None,
         lb: float | NDArray[Float],
         ub: float | NDArray[Float],
+        transform=None,
         random_state: int | RandomState | None = None,
     ) -> None:
->>>>>>> 10ef3be3
         self.fun = fun
 
         self._lb = np.atleast_1d(lb)
@@ -74,19 +69,9 @@
             msg = "Lower bounds must be less than upper bounds."
             raise ValueError(msg)
 
-<<<<<<< HEAD
-        basis = lambda: GaussianProcessRegressor(
-            kernel=wrap_kernel(Matern(nu=2.5), transform) if transform is not None else Matern(nu=2.5),
-            alpha=1e-6,
-            normalize_y=True,
-            n_restarts_optimizer=5,
-            random_state=random_state,
-        )
-        self._model = [basis() for _ in range(len(self._lb))]
-=======
         self._model = [
             GaussianProcessRegressor(
-                kernel=Matern(nu=2.5),
+                kernel=wrap_kernel(Matern(nu=2.5), transform) if transform is not None else Matern(nu=2.5),
                 alpha=1e-6,
                 normalize_y=True,
                 n_restarts_optimizer=5,
@@ -94,7 +79,6 @@
             )
             for _ in range(len(self._lb))
         ]
->>>>>>> 10ef3be3
 
     @property
     def lb(self) -> NDArray[Float]:
