"""Implement domain transformation.

In particular, this provides a base transformer class and a sequential domain
reduction transformer as based on Stander and Craig's "On the robustness of a
simple domain reduction scheme for simulation-based optimization"
"""

from __future__ import annotations

from abc import ABC, abstractmethod
from typing import TYPE_CHECKING, Any
from warnings import warn

import numpy as np

from bayes_opt.target_space import TargetSpace

if TYPE_CHECKING:
    from collections.abc import Iterable, Mapping, Sequence

    from numpy.typing import NDArray

    Float = np.floating[Any]


class DomainTransformer(ABC):
    """Base class."""

    @abstractmethod
    def __init__(self, **kwargs: Any) -> None:
        """To override with specific implementation."""

    @abstractmethod
    def initialize(self, target_space: TargetSpace) -> None:
        """To override with specific implementation."""

    @abstractmethod
    def transform(self, target_space: TargetSpace) -> dict[str, NDArray[Float]]:
        """To override with specific implementation."""


class SequentialDomainReductionTransformer(DomainTransformer):
    """Reduce the searchable space.

    A sequential domain reduction transformer based on the work by Stander, N. and Craig, K:
    "On the robustness of a simple domain reduction scheme for simulation-based optimization"

    Parameters
    ----------
    gamma_osc : float, default=0.7
        Parameter used to scale (typically dampen) oscillations.

    gamma_pan : float, default=1.0
        Parameter used to scale (typically unitary) panning.

    eta : float, default=0.9
        Zooming parameter used to shrink the region of interest.

    minimum_window : float or np.ndarray or dict, default=0.0
        Minimum window size for each parameter. If a float is provided,
        the same value is used for all parameters.
    """

    def __init__(
        self,
        gamma_osc: float = 0.7,
        gamma_pan: float = 1.0,
        eta: float = 0.9,
        minimum_window: NDArray[Float] | Sequence[float] | float | Mapping[str, float] | None = 0.0,
    ) -> None:
        self.gamma_osc = gamma_osc
        self.gamma_pan = gamma_pan
        self.eta = eta
        if isinstance(minimum_window, dict):
            self.minimum_window_value = [
                item[1] for item in sorted(minimum_window.items(), key=lambda x: x[0])
            ]
        else:
            self.minimum_window_value = minimum_window

    def initialize(self, target_space: TargetSpace) -> None:
<<<<<<< HEAD
        """Initialize all of the parameters"""
        self.original_bounds = np.copy(target_space.float_bounds)
        self.bounds = [self.original_bounds]

        # Set the minimum window to an array of length bounds
        if isinstance(self.minimum_window_value, list) or isinstance(self.minimum_window_value, np.ndarray):
            assert len(self.minimum_window_value) == len(target_space.float_bounds)
=======
        """Initialize all of the parameters.

        Parameters
        ----------
        target_space : TargetSpace
            TargetSpace this DomainTransformer operates on.
        """
        # Set the original bounds
        self.original_bounds = np.copy(target_space.bounds)
        self.bounds = [self.original_bounds]

        # Set the minimum window to an array of length bounds
        if isinstance(self.minimum_window_value, (list, np.ndarray)):
            if len(self.minimum_window_value) != len(target_space.bounds):
                error_msg = "Length of minimum_window must be the same as the number of parameters"
                raise ValueError(error_msg)
>>>>>>> 10ef3be3
            self.minimum_window = self.minimum_window_value
        else:
            self.minimum_window = [self.minimum_window_value] * len(target_space.float_bounds)

<<<<<<< HEAD
        self.previous_optimal = np.mean(target_space.float_bounds, axis=1)
        self.current_optimal = np.mean(target_space.float_bounds, axis=1)
        self.r = target_space.float_bounds[:, 1] - target_space.float_bounds[:, 0]
=======
        # Set initial values
        self.previous_optimal = np.mean(target_space.bounds, axis=1)
        self.current_optimal = np.mean(target_space.bounds, axis=1)
        self.r = target_space.bounds[:, 1] - target_space.bounds[:, 0]
>>>>>>> 10ef3be3

        self.previous_d = 2.0 * (self.current_optimal - self.previous_optimal) / self.r

        self.current_d = 2.0 * (self.current_optimal - self.previous_optimal) / self.r

        self.c = self.current_d * self.previous_d
        self.c_hat = np.sqrt(np.abs(self.c)) * np.sign(self.c)

        self.gamma = 0.5 * (self.gamma_pan * (1.0 + self.c_hat) + self.gamma_osc * (1.0 - self.c_hat))

        self.contraction_rate = self.eta + np.abs(self.current_d) * (self.gamma - self.eta)

        self.r = self.contraction_rate * self.r

        # check if the minimum window fits in the original bounds
        self._window_bounds_compatibility(self.original_bounds)

    def _update(self, target_space: TargetSpace) -> None:
        """Update contraction rate, window size, and window center.

        Parameters
        ----------
        target_space : TargetSpace
            TargetSpace this DomainTransformer operates on.
        """
        # setting the previous
        self.previous_optimal = self.current_optimal
        self.previous_d = self.current_d

        self.current_optimal = target_space.params_to_array(target_space.max()["params"])

        self.current_d = 2.0 * (self.current_optimal - self.previous_optimal) / self.r

        self.c = self.current_d * self.previous_d

        self.c_hat = np.sqrt(np.abs(self.c)) * np.sign(self.c)

        self.gamma = 0.5 * (self.gamma_pan * (1.0 + self.c_hat) + self.gamma_osc * (1.0 - self.c_hat))

        self.contraction_rate = self.eta + np.abs(self.current_d) * (self.gamma - self.eta)

        self.r = self.contraction_rate * self.r

    def _trim(self, new_bounds: NDArray[Float], global_bounds: NDArray[Float]) -> NDArray[Float]:
        """
        Adjust the new_bounds and verify that they adhere to global_bounds and minimum_window.

        Parameters
        ----------
        new_bounds : np.ndarray
            The proposed new_bounds that (may) need adjustment.

        global_bounds : np.ndarray
            The maximum allowable bounds for each parameter.

        Returns
        -------
        new_bounds : np.ndarray
            The adjusted bounds after enforcing constraints.
        """
        # sort bounds
        new_bounds = np.sort(new_bounds)

        pbounds: NDArray[Float]
        # Validate each parameter's bounds against the global_bounds
        for i, pbounds in enumerate(new_bounds):
            # If the one of the bounds is outside the global bounds, reset the bound to the global bound
            # This is expected to happen when the window is near the global bounds, no warning is issued
            if pbounds[0] < global_bounds[i, 0]:
                pbounds[0] = global_bounds[i, 0]

            if pbounds[1] > global_bounds[i, 1]:
                pbounds[1] = global_bounds[i, 1]

            # If a lower bound is greater than the associated global upper bound,
            # reset it to the global lower bound
            if pbounds[0] > global_bounds[i, 1]:
                pbounds[0] = global_bounds[i, 0]
                warn(
                    "\nDomain Reduction Warning:\n"
                    "A parameter's lower bound is greater than the global upper bound."
                    "The offensive boundary has been reset."
                    "Be cautious of subsequent reductions.",
                    stacklevel=2,
                )

            # If an upper bound is less than the associated global lower bound,
            # reset it to the global upper bound
            if pbounds[1] < global_bounds[i, 0]:
                pbounds[1] = global_bounds[i, 1]
                warn(
                    "\nDomain Reduction Warning:\n"
                    "A parameter's lower bound is greater than the global upper bound."
                    "The offensive boundary has been reset."
                    "Be cautious of subsequent reductions.",
                    stacklevel=2,
                )

        # Adjust new_bounds to ensure they respect the minimum window width for each parameter
        for i, pbounds in enumerate(new_bounds):
            current_window_width = abs(pbounds[0] - pbounds[1])

            # If the window width is less than the minimum allowable width, adjust it
            # Note that when minimum_window < width of the global bounds one side
            # always has more space than required
            if current_window_width < self.minimum_window[i]:
                width_deficit = (self.minimum_window[i] - current_window_width) / 2.0
                available_left_space = abs(global_bounds[i, 0] - pbounds[0])
                available_right_space = abs(global_bounds[i, 1] - pbounds[1])

                # determine how much to expand on the left and right
                expand_left = min(width_deficit, available_left_space)
                expand_right = min(width_deficit, available_right_space)

                # calculate the deficit on each side
                expand_left_deficit = width_deficit - expand_left
                expand_right_deficit = width_deficit - expand_right

                # shift the deficit to the side with more space
                adjust_left = expand_left + max(expand_right_deficit, 0)
                adjust_right = expand_right + max(expand_left_deficit, 0)

                # adjust the bounds
                pbounds[0] -= adjust_left
                pbounds[1] += adjust_right

        return new_bounds

    def _window_bounds_compatibility(self, global_bounds: NDArray[Float]) -> None:
        """Check if global bounds are compatible with the minimum window sizes.

        Parameters
        ----------
        global_bounds : np.ndarray
            The maximum allowable bounds for each parameter.

        Raises
        ------
        ValueError
            If global bounds are not compatible with the minimum window size.
        """
        entry: NDArray[Float]
        for i, entry in enumerate(global_bounds):
            global_window_width = abs(entry[1] - entry[0])
            if global_window_width < self.minimum_window[i]:
                error_msg = "Global bounds are not compatible with the minimum window size."
                raise ValueError(error_msg)

    def _create_bounds(self, parameters: Iterable[str], bounds: NDArray[Float]) -> dict[str, NDArray[Float]]:
        """Create a dictionary of bounds for each parameter.

        Parameters
        ----------
        parameters : Iterable[str]
            The parameters for which to create the bounds.

        bounds : np.ndarray
            The bounds for each parameter.
        """
        return {param: bounds[i, :] for i, param in enumerate(parameters)}

    def transform(self, target_space: TargetSpace) -> dict[str, NDArray[Float]]:
        """Transform the bounds of the target space.

        Parameters
        ----------
        target_space : TargetSpace
            TargetSpace this DomainTransformer operates on.

        Returns
        -------
        dict
            The new bounds of each parameter.
        """
        self._update(target_space)
<<<<<<< HEAD
        new_bounds = np.array(
            [
                self.current_optimal - 0.5 * self.r,
                self.current_optimal + 0.5 * self.r
            ]
        ).T
=======

        new_bounds = np.array([self.current_optimal - 0.5 * self.r, self.current_optimal + 0.5 * self.r]).T
>>>>>>> 10ef3be3

        new_bounds = self._trim(new_bounds, self.original_bounds)
        self.bounds.append(new_bounds)
        return self._create_bounds(target_space.keys, new_bounds)<|MERGE_RESOLUTION|>--- conflicted
+++ resolved
@@ -79,15 +79,6 @@
             self.minimum_window_value = minimum_window
 
     def initialize(self, target_space: TargetSpace) -> None:
-<<<<<<< HEAD
-        """Initialize all of the parameters"""
-        self.original_bounds = np.copy(target_space.float_bounds)
-        self.bounds = [self.original_bounds]
-
-        # Set the minimum window to an array of length bounds
-        if isinstance(self.minimum_window_value, list) or isinstance(self.minimum_window_value, np.ndarray):
-            assert len(self.minimum_window_value) == len(target_space.float_bounds)
-=======
         """Initialize all of the parameters.
 
         Parameters
@@ -96,7 +87,7 @@
             TargetSpace this DomainTransformer operates on.
         """
         # Set the original bounds
-        self.original_bounds = np.copy(target_space.bounds)
+        self.original_bounds = np.copy(target_space.float_bounds)
         self.bounds = [self.original_bounds]
 
         # Set the minimum window to an array of length bounds
@@ -104,21 +95,14 @@
             if len(self.minimum_window_value) != len(target_space.bounds):
                 error_msg = "Length of minimum_window must be the same as the number of parameters"
                 raise ValueError(error_msg)
->>>>>>> 10ef3be3
             self.minimum_window = self.minimum_window_value
         else:
             self.minimum_window = [self.minimum_window_value] * len(target_space.float_bounds)
 
-<<<<<<< HEAD
+        # Set initial values
         self.previous_optimal = np.mean(target_space.float_bounds, axis=1)
         self.current_optimal = np.mean(target_space.float_bounds, axis=1)
         self.r = target_space.float_bounds[:, 1] - target_space.float_bounds[:, 0]
-=======
-        # Set initial values
-        self.previous_optimal = np.mean(target_space.bounds, axis=1)
-        self.current_optimal = np.mean(target_space.bounds, axis=1)
-        self.r = target_space.bounds[:, 1] - target_space.bounds[:, 0]
->>>>>>> 10ef3be3
 
         self.previous_d = 2.0 * (self.current_optimal - self.previous_optimal) / self.r
 
@@ -294,17 +278,8 @@
             The new bounds of each parameter.
         """
         self._update(target_space)
-<<<<<<< HEAD
-        new_bounds = np.array(
-            [
-                self.current_optimal - 0.5 * self.r,
-                self.current_optimal + 0.5 * self.r
-            ]
-        ).T
-=======
 
         new_bounds = np.array([self.current_optimal - 0.5 * self.r, self.current_optimal + 0.5 * self.r]).T
->>>>>>> 10ef3be3
 
         new_bounds = self._trim(new_bounds, self.original_bounds)
         self.bounds.append(new_bounds)
