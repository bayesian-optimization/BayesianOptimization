--- conflicted
+++ resolved
@@ -1,14 +1,10 @@
-<<<<<<< HEAD
 """Implement domain transformation.
 
 In particular, this provides a base transformer class and a sequential domain
 reduction transformer as based on Stander and Craig's "On the robustness of a
 simple domain reduction scheme for simulation-based optimization"
 """
-from typing import Optional, Union, List
-=======
 from typing import Optional, Union, List, Dict
->>>>>>> 129caac0
 
 import numpy as np
 from .target_space import TargetSpace
@@ -56,17 +52,12 @@
 
     def initialize(self, target_space: TargetSpace) -> None:
         """Initialize all of the parameters.
-<<<<<<< HEAD
 
         Parameters
         ----------
         target_space : TargetSpace
             TargetSpace this DomainTransformer operates on.
         """
-=======
-        """
-    
->>>>>>> 129caac0
         # Set the original bounds
         self.original_bounds = np.copy(target_space.bounds)
         self.bounds = [self.original_bounds]
@@ -104,12 +95,7 @@
         self._window_bounds_compatibility(self.original_bounds)
 
     def _update(self, target_space: TargetSpace) -> None:
-<<<<<<< HEAD
         """Update contraction rate, window size, and window center."""
-=======
-        """ Updates contraction rate, window size, and window center.
-        """
->>>>>>> 129caac0
         # setting the previous
         self.previous_optimal = self.current_optimal
         self.previous_d = self.current_d
@@ -135,33 +121,19 @@
         """
         Adjust the new_bounds and verify that they adhere to global_bounds and minimum_window.
 
-<<<<<<< HEAD
         Parameters
         ----------
-=======
-        Parameters:
-        -----------
->>>>>>> 129caac0
         new_bounds : np.array
             The proposed new_bounds that (may) need adjustment.
 
         global_bounds : np.array
             The maximum allowable bounds for each parameter.
 
-<<<<<<< HEAD
         Returns
         -------
         new_bounds : np.array
             The adjusted bounds after enforcing constraints.
         """
-=======
-        Returns:
-        --------
-        new_bounds : np.array
-            The adjusted bounds after enforcing constraints.
-        """
-
->>>>>>> 129caac0
         #sort bounds
         new_bounds = np.sort(new_bounds)
 
@@ -221,12 +193,7 @@
         return new_bounds
 
     def _window_bounds_compatibility(self, global_bounds: np.array) -> bool:
-<<<<<<< HEAD
         """Check if global bounds are compatible with the minimum window sizes."""
-=======
-        """Checks if global bounds are compatible with the minimum window sizes.
-        """
->>>>>>> 129caac0
         for i, entry in enumerate(global_bounds):
             global_window_width = abs(entry[1] - entry[0])
             if global_window_width < self.minimum_window[i]:
@@ -237,12 +204,7 @@
         return {param: bounds[i, :] for i, param in enumerate(parameters)}
 
     def transform(self, target_space: TargetSpace) -> dict:
-<<<<<<< HEAD
         """Transform the bounds of the target space."""
-=======
-        """Reduces the bounds of the target space.
-        """
->>>>>>> 129caac0
         self._update(target_space)
 
         new_bounds = np.array(
