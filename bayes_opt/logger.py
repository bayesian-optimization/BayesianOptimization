"""Contains classes and functions for logging."""

from __future__ import annotations

import json
from contextlib import suppress
from pathlib import Path
<<<<<<< HEAD
from .observer import _Tracker
from .event import Events
from .util import Colours
from .parameter import FloatParameter, IntParameter, CategoricalParameter

import numpy as np
=======
from typing import TYPE_CHECKING, Any

import numpy as np
from colorama import Fore, just_fix_windows_console

from bayes_opt.event import Events
from bayes_opt.observer import _Tracker

if TYPE_CHECKING:
    from os import PathLike

    from bayes_opt.bayesian_optimization import BayesianOptimization

just_fix_windows_console()


def _get_default_logger(verbose: int, is_constrained: bool) -> ScreenLogger:
    """
    Return the default logger.
>>>>>>> 10ef3be3

    Parameters
    ----------
    verbose : int
        Verbosity level of the logger.

    is_constrained : bool
        Whether the underlying optimizer uses constraints (this requires
        an additional column in the output).

    Returns
    -------
    ScreenLogger
        The default logger.

    """
    return ScreenLogger(verbose=verbose, is_constrained=is_constrained)


class ScreenLogger(_Tracker):
    """Logger that outputs text, e.g. to log to a terminal.

    Parameters
    ----------
    verbose : int
        Verbosity level of the logger.

    is_constrained : bool
        Whether the logger is associated with a constrained optimization
        instance.
    """

    _default_cell_size = 9
    _default_precision = 4
    _colour_new_max = Fore.MAGENTA
    _colour_regular_message = Fore.RESET
    _colour_reset = Fore.RESET

    def __init__(self, verbose: int = 2, is_constrained: bool = False) -> None:
        self._verbose = verbose
        self._is_constrained = is_constrained
        self._header_length = None
        super().__init__()

    @property
    def verbose(self) -> int:
        """Return the verbosity level."""
        return self._verbose

    @verbose.setter
    def verbose(self, v: int) -> None:
        """Set the verbosity level.

        Parameters
        ----------
        v : int
            New verbosity level of the logger.
        """
        self._verbose = v

    @property
    def is_constrained(self) -> bool:
        """Return whether the logger is constrained."""
        return self._is_constrained

    def _format_number(self, x: float) -> str:
        """Format a number.

        Parameters
        ----------
        x : number
            Value to format.

        Returns
        -------
        A stringified, formatted version of `x`.
        """
        if isinstance(x, int):
            s = f"{x:<{self._default_cell_size}}"
        else:
            s = f"{x:<{self._default_cell_size}.{self._default_precision}}"

        if len(s) > self._default_cell_size:
            if "." in s:
                return s[: self._default_cell_size]
            return s[: self._default_cell_size - 3] + "..."
        return s

<<<<<<< HEAD
    def _format_bool(self, x):
        if 5 > self._default_cell_size:
            if x == True:
                x_ = 'T'
            elif x == False:
                x_ = 'F'
        else:
            x_ = str(x)
        s = "{x:<{s}}".format(
            x=x_,
            s=self._default_cell_size,
        )
        return s

    def _format_str(self, key):
        s = "{key:^{s}}".format(
            key=key,
            s=self._default_cell_size
        )
=======
    def _format_bool(self, x: bool) -> str:
        """Format a boolean.

        Parameters
        ----------
        x : boolean
            Value to format.

        Returns
        -------
        A stringified, formatted version of `x`.
        """
        x_ = ("T" if x else "F") if self._default_cell_size < 5 else str(x)
        return f"{x_:<{self._default_cell_size}}"

    def _format_key(self, key: str) -> str:
        """Format a key.

        Parameters
        ----------
        key : string
            Value to format.

        Returns
        -------
        A stringified, formatted version of `x`.
        """
        s = f"{key:^{self._default_cell_size}}"
>>>>>>> 10ef3be3
        if len(s) > self._default_cell_size:
            return s[: self._default_cell_size - 3] + "..."
        return s

    def _step(self, instance: BayesianOptimization, colour: str = _colour_regular_message) -> str:
        """Log a step.

        Parameters
        ----------
        instance : bayesian_optimization.BayesianOptimization
            The instance associated with the event.

        colour :
            (Default value = _colour_regular_message, equivalent to Fore.RESET)

        Returns
        -------
        A stringified, formatted version of the most recent optimization step.
        """
        res: dict[str, Any] = instance.res[-1]
        keys: list[str] = instance.space.keys
        # iter, target, allowed [, *params]
        cells: list[str | None] = [None] * (3 + len(keys))

        cells[:2] = self._format_number(self._iterations + 1), self._format_number(res["target"])
        if self._is_constrained:
            cells[2] = self._format_bool(res["allowed"])
        params = res.get("params", {})
        cells[3:] = [self._format_number(params.get(key, float("nan"))) for key in keys]

        return "| " + " | ".join(colour + x + self._colour_reset for x in cells if x is not None) + " |"

<<<<<<< HEAD
        for key in instance.space.keys:
            val = res["params"][key]
            if type(instance.space._params_config[key]) == FloatParameter:
                cells.append(self._format_number(val))
            elif type(instance.space._params_config[key]) == IntParameter:
                cells.append(self._format_number(val))
            elif type(instance.space._params_config[key]) == CategoricalParameter:
                cells.append(self._format_str(str(val)))
            else:
                raise TypeError
                
=======
    def _header(self, instance: BayesianOptimization) -> str:
        """Print the header of the log.
>>>>>>> 10ef3be3

        Parameters
        ----------
        instance : bayesian_optimization.BayesianOptimization
            The instance associated with the header.

<<<<<<< HEAD
    def _header(self, instance):
        cells = []
        cells.append(self._format_str("iter"))
        cells.append(self._format_str("target"))
=======
        Returns
        -------
        A stringified, formatted version of the most header.
        """
        keys: list[str] = instance.space.keys
        # iter, target, allowed [, *params]
        cells: list[str | None] = [None] * (3 + len(keys))
>>>>>>> 10ef3be3

        cells[:2] = self._format_key("iter"), self._format_key("target")
        if self._is_constrained:
<<<<<<< HEAD
            cells.append(self._format_str("allowed"))

        for key in instance.space.keys:
            cells.append(self._format_str(key))

        line = "| " + " | ".join(cells) + " |"
=======
            cells[2] = self._format_key("allowed")
        cells[3:] = [self._format_key(key) for key in keys]

        line = "| " + " | ".join(x for x in cells if x is not None) + " |"
>>>>>>> 10ef3be3
        self._header_length = len(line)
        return line + "\n" + ("-" * self._header_length)

    def _is_new_max(self, instance: BayesianOptimization) -> bool:
        """Check if the step to log produced a new maximum.

        Parameters
        ----------
        instance : bayesian_optimization.BayesianOptimization
            The instance associated with the step.

        Returns
        -------
        boolean
        """
        if instance.max is None:
            # During constrained optimization, there might not be a maximum
            # value since the optimizer might've not encountered any points
            # that fulfill the constraints.
            return False
        if self._previous_max is None:
            self._previous_max = instance.max["target"]
        return instance.max["target"] > self._previous_max

    def update(self, event: str, instance: BayesianOptimization) -> None:
        """Handle incoming events.

        Parameters
        ----------
        event : str
            One of the values associated with `Events.OPTIMIZATION_START`,
            `Events.OPTIMIZATION_STEP` or `Events.OPTIMIZATION_END`.

        instance : bayesian_optimization.BayesianOptimization
            The instance associated with the step.
        """
        line = ""
        if event == Events.OPTIMIZATION_START:
            line = self._header(instance) + "\n"
        elif event == Events.OPTIMIZATION_STEP:
            is_new_max = self._is_new_max(instance)
            if self._verbose != 1 or is_new_max:
                colour = self._colour_new_max if is_new_max else self._colour_regular_message
                line = self._step(instance, colour=colour) + "\n"
        elif event == Events.OPTIMIZATION_END:
            line = "=" * self._header_length + "\n"

        if self._verbose:
            print(line, end="")
        self._update_tracker(event, instance)


class JSONLogger(_Tracker):
    """
    Logger that outputs steps in JSON format.

    The resulting file can be used to restart the optimization from an earlier state.

    Parameters
    ----------
    path : str or os.PathLike
        Path to the file to write to.

    reset : bool
        Whether to overwrite the file if it already exists.

    """

    def __init__(self, path: str | PathLike[str], reset: bool = True):
        self._path = Path(path)
        if reset:
            with suppress(OSError):
                self._path.unlink(missing_ok=True)
        super().__init__()

    def update(self, event: str, instance: BayesianOptimization) -> None:
        """
        Handle incoming events.

        Parameters
        ----------
        event : str
            One of the values associated with `Events.OPTIMIZATION_START`,
            `Events.OPTIMIZATION_STEP` or `Events.OPTIMIZATION_END`.

        instance : bayesian_optimization.BayesianOptimization
            The instance associated with the step.

        """
        if event == Events.OPTIMIZATION_STEP:
            data = dict(instance.res[-1])

            now, time_elapsed, time_delta = self._time_metrics()
            data["datetime"] = {"datetime": now, "elapsed": time_elapsed, "delta": time_delta}

            if "allowed" in data:  # fix: github.com/fmfn/BayesianOptimization/issues/361
                data["allowed"] = bool(data["allowed"])

            if "constraint" in data and isinstance(data["constraint"], np.ndarray):
                data["constraint"] = data["constraint"].tolist()

            with self._path.open("a") as f:
                f.write(json.dumps(data) + "\n")

        self._update_tracker(event, instance)<|MERGE_RESOLUTION|>--- conflicted
+++ resolved
@@ -5,14 +5,6 @@
 import json
 from contextlib import suppress
 from pathlib import Path
-<<<<<<< HEAD
-from .observer import _Tracker
-from .event import Events
-from .util import Colours
-from .parameter import FloatParameter, IntParameter, CategoricalParameter
-
-import numpy as np
-=======
 from typing import TYPE_CHECKING, Any
 
 import numpy as np
@@ -32,7 +24,6 @@
 def _get_default_logger(verbose: int, is_constrained: bool) -> ScreenLogger:
     """
     Return the default logger.
->>>>>>> 10ef3be3
 
     Parameters
     ----------
@@ -121,27 +112,6 @@
             return s[: self._default_cell_size - 3] + "..."
         return s
 
-<<<<<<< HEAD
-    def _format_bool(self, x):
-        if 5 > self._default_cell_size:
-            if x == True:
-                x_ = 'T'
-            elif x == False:
-                x_ = 'F'
-        else:
-            x_ = str(x)
-        s = "{x:<{s}}".format(
-            x=x_,
-            s=self._default_cell_size,
-        )
-        return s
-
-    def _format_str(self, key):
-        s = "{key:^{s}}".format(
-            key=key,
-            s=self._default_cell_size
-        )
-=======
     def _format_bool(self, x: bool) -> str:
         """Format a boolean.
 
@@ -157,20 +127,19 @@
         x_ = ("T" if x else "F") if self._default_cell_size < 5 else str(x)
         return f"{x_:<{self._default_cell_size}}"
 
-    def _format_key(self, key: str) -> str:
-        """Format a key.
-
-        Parameters
-        ----------
-        key : string
+    def _format_str(self, str_: str) -> str:
+        """Format a str.
+
+        Parameters
+        ----------
+        str_ : str
             Value to format.
 
         Returns
         -------
         A stringified, formatted version of `x`.
         """
-        s = f"{key:^{self._default_cell_size}}"
->>>>>>> 10ef3be3
+        s = f"{str_:^{self._default_cell_size}}"
         if len(s) > self._default_cell_size:
             return s[: self._default_cell_size - 3] + "..."
         return s
@@ -199,38 +168,21 @@
         if self._is_constrained:
             cells[2] = self._format_bool(res["allowed"])
         params = res.get("params", {})
-        cells[3:] = [self._format_number(params.get(key, float("nan"))) for key in keys]
+        cells[3:] = [
+            instance.space._params_config[key].repr(val, self._default_cell_size)
+            for key, val in params.items()
+        ]
 
         return "| " + " | ".join(colour + x + self._colour_reset for x in cells if x is not None) + " |"
 
-<<<<<<< HEAD
-        for key in instance.space.keys:
-            val = res["params"][key]
-            if type(instance.space._params_config[key]) == FloatParameter:
-                cells.append(self._format_number(val))
-            elif type(instance.space._params_config[key]) == IntParameter:
-                cells.append(self._format_number(val))
-            elif type(instance.space._params_config[key]) == CategoricalParameter:
-                cells.append(self._format_str(str(val)))
-            else:
-                raise TypeError
-                
-=======
     def _header(self, instance: BayesianOptimization) -> str:
         """Print the header of the log.
->>>>>>> 10ef3be3
 
         Parameters
         ----------
         instance : bayesian_optimization.BayesianOptimization
             The instance associated with the header.
 
-<<<<<<< HEAD
-    def _header(self, instance):
-        cells = []
-        cells.append(self._format_str("iter"))
-        cells.append(self._format_str("target"))
-=======
         Returns
         -------
         A stringified, formatted version of the most header.
@@ -238,23 +190,13 @@
         keys: list[str] = instance.space.keys
         # iter, target, allowed [, *params]
         cells: list[str | None] = [None] * (3 + len(keys))
->>>>>>> 10ef3be3
-
-        cells[:2] = self._format_key("iter"), self._format_key("target")
+
+        cells[:2] = self._format_str("iter"), self._format_str("target")
         if self._is_constrained:
-<<<<<<< HEAD
-            cells.append(self._format_str("allowed"))
-
-        for key in instance.space.keys:
-            cells.append(self._format_str(key))
-
-        line = "| " + " | ".join(cells) + " |"
-=======
-            cells[2] = self._format_key("allowed")
-        cells[3:] = [self._format_key(key) for key in keys]
+            cells[2] = self._format_str("allowed")
+        cells[3:] = [self._format_str(key) for key in keys]
 
         line = "| " + " | ".join(x for x in cells if x is not None) + " |"
->>>>>>> 10ef3be3
         self._header_length = len(line)
         return line + "\n" + ("-" * self._header_length)
 
