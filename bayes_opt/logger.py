"""Contains classes and functions for logging."""

from __future__ import annotations

from collections.abc import Mapping
from typing import TYPE_CHECKING, Any

from colorama import Fore, just_fix_windows_console

if TYPE_CHECKING:
    from bayes_opt.parameter import ParamsType

just_fix_windows_console()


class ScreenLogger:
    """Logger that outputs text, e.g. to log to a terminal.

    Parameters
    ----------
    verbose : int
        Verbosity level of the logger.

    is_constrained : bool
        Whether the logger is associated with a constrained optimization
        instance.
    """

    _default_cell_size = 9
    _default_precision = 4
    _color_new_max = Fore.MAGENTA
    _color_regular_message = Fore.RESET
    _color_reset = Fore.RESET

    def __init__(self, verbose: int = 2, is_constrained: bool = False) -> None:
        self._verbose = verbose
        self._is_constrained = is_constrained
        self._header_length = None
        self._iterations = 0
        self._previous_max = None
        self._previous_max_params = None
        self._start_time = None
        self._previous_time = None

    @property
    def verbose(self) -> int:
        """Return the verbosity level."""
        return self._verbose

    @verbose.setter
    def verbose(self, v: int) -> None:
        """Set the verbosity level.

        Parameters
        ----------
        v : int
            New verbosity level of the logger.
        """
        self._verbose = v

    @property
    def is_constrained(self) -> bool:
        """Return whether the logger is constrained."""
        return self._is_constrained

    def _format_number(self, x: float) -> str:
        """Format a number.

        Parameters
        ----------
        x : number
            Value to format.

        Returns
        -------
        A stringified, formatted version of `x`.
        """
        s = f"{x:.5e}" if abs(x) >= 10000000.0 else str(x)

        if len(s) > self._default_cell_size:
            # Convert to str representation of scientific notation
            result = ""
            width = self._default_cell_size
            # Keep negative sign, exponent, and as many decimal places as possible
            if "-" in s:
                result += "-"
                width -= 1
                s = s[1:]
            if "e" in s:
                e_pos = s.find("e")
                end = s[e_pos:]
                width -= len(end)
            if "." in s:
                dot_pos = s.find(".") + 1
                result += s[:dot_pos]
                width -= dot_pos
                if width > 0:
                    result += s[dot_pos : dot_pos + width]
            else:
                result += s[:width]
            if "e" in s:
                result += end
            result = result.ljust(self._default_cell_size)
        else:
            result = s.ljust(self._default_cell_size)
        return result

    def _format_bool(self, x: bool) -> str:
        """Format a boolean.

        Parameters
        ----------
        x : boolean
            Value to format.

        Returns
        -------
        A stringified, formatted version of `x`.
        """
        x_ = ("T" if x else "F") if self._default_cell_size < 5 else str(x)
        return f"{x_:<{self._default_cell_size}}"

    def _format_str(self, str_: str) -> str:
        """Format a str.

        Parameters
        ----------
        str_ : str
            Value to format.

        Returns
        -------
        A stringified, formatted version of `x`.
        """
        s = f"{str_:^{self._default_cell_size}}"
        if len(s) > self._default_cell_size:
            return s[: self._default_cell_size - 3] + "..."
        return s

    def _print_step(
        self,
        keys: list[str],
        result: dict[str, Any],
        params_config: Mapping[str, ParamsType],
        color: str = _color_regular_message,
    ) -> str:
        """Print a step.

        Parameters
        ----------
        result : dict[str, Any]
            The result dictionary for the most recent step.

        keys : list[str]
            The parameter keys.

        params_config : Mapping[str, ParamsType]
            The configuration to map the key to the parameter for correct formatting.

        color : str, optional
            Color to use for the output.
            (Default value = _color_regular_message, equivalent to Fore.RESET)

        Returns
        -------
        A stringified, formatted version of the most recent optimization step.
        """
        # iter, target, allowed [, *params]
        cells: list[str | None] = [None] * (3 + len(keys))

        cells[:2] = self._format_number(self._iterations), self._format_number(result["target"])
        if self._is_constrained:
            cells[2] = self._format_bool(result["allowed"])
        params = result.get("params", {})
        cells[3:] = [
            self._format_number(val)
            if isinstance(val, (int, float))
            else params_config[key].to_string(val, self._default_cell_size)
            for key, val in params.items()
        ]
        return "| " + " | ".join(color + x + self._color_reset for x in cells if x is not None) + " |"

    def _print_header(self, keys: list[str]) -> str:
        """Print the header of the log.

        Parameters
        ----------
        keys : list[str]
            The parameter keys.

        Returns
        -------
        A stringified, formatted version of the most header.
        """
        # iter, target, allowed [, *params]
        cells: list[str | None] = [None] * (3 + len(keys))

        cells[:2] = self._format_str("iter"), self._format_str("target")
        if self._is_constrained:
            cells[2] = self._format_str("allowed")
        cells[3:] = [self._format_str(key) for key in keys]

        line = "| " + " | ".join(x for x in cells if x is not None) + " |"
        self._header_length = len(line)
        return line + "\n" + ("-" * self._header_length)

    def _is_new_max(self, current_max: dict[str, Any] | None) -> bool:
        """Check if the step to log produced a new maximum.

        Parameters
        ----------
        current_max : dict[str, Any] | None
            The current maximum target value and its parameters.

        Returns
        -------
        boolean
        """
        if current_max is None:
            # During constrained optimization, there might not be a maximum
            # value since the optimizer might've not encountered any points
            # that fulfill the constraints.
            return False
        if self._previous_max is None:
            self._previous_max = current_max["target"]
        return current_max["target"] > self._previous_max

    def _update_tracker(self, current_max: dict[str, Any] | None) -> None:
        """Update the tracker.

        Parameters
        ----------
        current_max : dict[str, Any] | None
            The current maximum target value and its parameters.
        """
        self._iterations += 1

        if current_max is None:
            return

        if self._previous_max is None or current_max["target"] > self._previous_max:
            self._previous_max = current_max["target"]
            self._previous_max_params = current_max["params"]

    def log_optimization_start(self, keys: list[str]) -> None:
        """Log the start of the optimization process.

        Parameters
        ----------
        keys : list[str]
            The parameter keys.
        """
        if self._verbose:
            line = self._print_header(keys) + "\n"
            print(line, end="")

    def log_optimization_step(
        self,
        keys: list[str],
        result: dict[str, Any],
        params_config: Mapping[str, ParamsType],
        current_max: dict[str, Any] | None,
    ) -> None:
        """Log an optimization step.

        Parameters
        ----------
        keys : list[str]
            The parameter keys.

        result : dict[str, Any]
            The result dictionary for the most recent step.

<<<<<<< HEAD
            # Read current data
            with self._path.open("r") as f:
                fileData = json.load(f)

            # Append next data point
            fileData.append(data)

            # Writes content back to a file
            with self._path.open("w") as f:
                json.dumps(fileData)
=======
        params_config : Mapping[str, ParamsType]
            The configuration to map the key to the parameter for correct formatting.
>>>>>>> 14786ffc

        current_max : dict[str, Any] | None
            The current maximum target value and its parameters.
        """
        is_new_max = self._is_new_max(current_max)
        self._update_tracker(current_max)
        if self._verbose == 0:
            return

        if self._verbose == 2 or is_new_max:
            color = self._color_new_max if is_new_max else self._color_regular_message
            line = self._print_step(keys, result, params_config, color=color) + "\n"
            if self._verbose:
                print(line, end="")

    def log_optimization_end(self) -> None:
        """Log the end of the optimization process."""
        if self._verbose and self._header_length is not None:
            line = "=" * self._header_length + "\n"
            print(line, end="")<|MERGE_RESOLUTION|>--- conflicted
+++ resolved
@@ -271,7 +271,6 @@
         result : dict[str, Any]
             The result dictionary for the most recent step.
 
-<<<<<<< HEAD
             # Read current data
             with self._path.open("r") as f:
                 fileData = json.load(f)
@@ -282,10 +281,9 @@
             # Writes content back to a file
             with self._path.open("w") as f:
                 json.dumps(fileData)
-=======
-        params_config : Mapping[str, ParamsType]
+
+        params_config: Mapping[str, ParamsType]
             The configuration to map the key to the parameter for correct formatting.
->>>>>>> 14786ffc
 
         current_max : dict[str, Any] | None
             The current maximum target value and its parameters.
