"""Manages the optimization domain and holds points."""
import numpy as np
<<<<<<< HEAD
from colorama import Fore
=======
from warnings import warn
>>>>>>> 844927be
from .util import ensure_rng, NotUniqueError


def _hashable(x):
    """Ensure that a point is hashable by a python dict."""
    return tuple(map(float, x))


class TargetSpace():
    """Holds the param-space coordinates (X) and target values (Y).

    Allows for constant-time appends.

    Parameters
    ----------
    target_func : function
        Function to be maximized.

    pbounds : dict
        Dictionary with parameters names as keys and a tuple with minimum
        and maximum values.

    random_state : int, RandomState, or None
        optionally specify a seed for a random number generator

    allow_duplicate_points: bool, optional (default=False)
        If True, the optimizer will allow duplicate points to be registered.
        This behavior may be desired in high noise situations where repeatedly probing
        the same point will give different answers. In other situations, the acquisition
        may occasionally generate a duplicate point.

    Examples
    --------
    >>> def target_func(p1, p2):
    >>>     return p1 + p2
    >>> pbounds = {'p1': (0, 1), 'p2': (1, 100)}
    >>> space = TargetSpace(target_func, pbounds, random_state=0)
    >>> x = np.array([4 , 5])
    >>> y = target_func(x)
    >>> space.register(x, y)
    >>> assert self.max()['target'] == 9
    >>> assert self.max()['params'] == {'p1': 1.0, 'p2': 2.0}
    """

    def __init__(self, target_func, pbounds, constraint=None, random_state=None,
                 allow_duplicate_points=False):
        self.random_state = ensure_rng(random_state)
        self._allow_duplicate_points = allow_duplicate_points
        self.n_duplicate_points = 0

        # The function to be optimized
        self.target_func = target_func

        # Get the name of the parameters
        self._keys = sorted(pbounds)
        # Create an array with parameters bounds
        self._bounds = np.array(
            [item[1] for item in sorted(pbounds.items(), key=lambda x: x[0])],
            dtype=float
        )

        # preallocated memory for X and Y points
        self._params = np.empty(shape=(0, self.dim))
        self._target = np.empty(shape=(0,))

        # keep track of unique points we have seen so far
        self._cache = {}

        self._constraint = constraint

        if constraint is not None:
            # preallocated memory for constraint fulfillment
            if constraint.lb.size == 1:
                self._constraint_values = np.empty(shape=(0), dtype=float)
            else:
                self._constraint_values = np.empty(shape=(0, constraint.lb.size), dtype=float)

    def __contains__(self, x):
        """Check if this parameter has already been registered.
        
        Returns
        -------
        bool
        """
        return _hashable(x) in self._cache

    def __len__(self):
        """Return number of observations registered.
        
        Returns
        -------
        int
        """
        assert len(self._params) == len(self._target)
        return len(self._target)

    @property
    def empty(self):
        """Check if anything has been registered.
        
        Returns
        -------
        bool
        """
        return len(self) == 0

    @property
    def params(self):
        """Get the parameter values registered to this TargetSpace.
        
        Returns
        -------
        np.ndarray
        """
        return self._params

    @property
    def target(self):
        """Get the target function values registered to this TargetSpace.
        
        Returns
        -------
        np.ndarray
        """
        return self._target

    @property
    def dim(self):
        """Get the number of parameter names.
        
        Returns
        -------
        int
        """
        return len(self._keys)

    @property
    def keys(self):
        """Get the keys (or parameter names).
        
        Returns
        -------
        list of str
        """
        return self._keys

    @property
    def bounds(self):
        """Get the bounds of this TargetSpace.
        
        Returns
        -------
        np.ndarray
        """
        return self._bounds

    @property
    def constraint(self):
        """Get the constraint model.
        
        Returns
        -------
        ConstraintModel
        """
        return self._constraint

    @property
    def constraint_values(self):
        """Get the constraint values registered to this TargetSpace.
        
        Returns
        -------
        np.ndarray
        """
        if self._constraint is None:
            raise AttributeError("TargetSpace belongs to an unconstrained optimization")

        return self._constraint_values

    @property
    def mask(self):
        '''Returns a boolean array of the points that satisfy the constraint and boundary conditions'''
        mask = np.ones_like(self.target, dtype=bool)

        # mask points that don't satisfy the constraint
        if self._constraint is not None:
            mask &= self._constraint.allowed(self._constraint_values)

        # mask points that are outside the bounds
        if self._bounds is not None:
            within_bounds = np.all((self._bounds[:, 0] <= self._params) & 
                    (self._params <= self._bounds[:, 1]), axis=1)
            mask &= within_bounds

        return mask

    def params_to_array(self, params):
        """Convert a dict representation of parameters into an array version.

        Parameters
        ----------
        params : dict
            a single point, with len(x) == self.dim.

        Returns
        -------
        np.ndarray
            Representation of the parameters as dictionary.
        """
        try:
            assert set(params) == set(self.keys)
        except AssertionError as e:
            raise ValueError(
                f"Parameters' keys ({sorted(params)}) do " +
                f"not match the expected set of keys ({self.keys})."
            ) from e
        return np.asarray([params[key] for key in self.keys])

    def array_to_params(self, x):
        """Convert an array representation of parameters into a dict version.

        Parameters
        ----------
        x : np.ndarray
            a single point, with len(x) == self.dim.

        Returns
        -------
        dict
            Representation of the parameters as dictionary.
        """
        try:
            assert len(x) == len(self.keys)
        except AssertionError as e:
            raise ValueError(
                f"Size of array ({len(x)}) is different than the " +
                f"expected number of parameters ({len(self.keys)})."
            ) from e
        return dict(zip(self.keys, x))

    def _as_array(self, x):
        try:
            x = np.asarray(x, dtype=float)
        except TypeError:
            x = self.params_to_array(x)

        x = x.ravel()
        try:
            assert x.size == self.dim
        except AssertionError as e:
            raise ValueError(
                f"Size of array ({len(x)}) is different than the " +
                f"expected number of parameters ({len(self.keys)})."
            ) from e
        return x

    def register(self, params, target, constraint_value=None):
        """Append a point and its target value to the known data.

        Parameters
        ----------
        x : np.ndarray
            a single point, with len(x) == self.dim.

        y : float
            target function value

        Raises
        ------
        KeyError:
            if the point is not unique

        Notes
        -----
        runs in amortized constant time

<<<<<<< HEAD
        Examples
        --------
=======
        Example
        -------
        >>> target_func = lambda p1, p2: p1 + p2
>>>>>>> 844927be
        >>> pbounds = {'p1': (0, 1), 'p2': (1, 100)}
        >>> space = TargetSpace(target_func, pbounds)
        >>> len(space)
        0
        >>> x = np.array([0, 0])
        >>> y = 1
        >>> space.register(x, y)
        >>> len(space)
        1
        """
        x = self._as_array(params)
        if x in self:
            if self._allow_duplicate_points:
                self.n_duplicate_points = self.n_duplicate_points + 1

                print(Fore.RED + f'Data point {x} is not unique. {self.n_duplicate_points}'
                              ' duplicates registered. Continuing ...')
            else:
                raise NotUniqueError(f'Data point {x} is not unique. You can set'
                                     ' "allow_duplicate_points=True" to avoid this error')

        # if x is not within the bounds of the parameter space, warn the user
        if self._bounds is not None:
            if not np.all((self._bounds[:, 0] <= x) & (x <= self._bounds[:, 1])):
                warn(f'\nData point {x} is outside the bounds of the parameter space. ', stacklevel=2)

        self._params = np.concatenate([self._params, x.reshape(1, -1)])
        self._target = np.concatenate([self._target, [target]])

        if self._constraint is None:
            # Insert data into unique dictionary
            self._cache[_hashable(x.ravel())] = target
        else:
            if constraint_value is None:
                msg = ("When registering a point to a constrained TargetSpace" +
                       " a constraint value needs to be present.")
                raise ValueError(msg)
            # Insert data into unique dictionary
            self._cache[_hashable(x.ravel())] = (target, constraint_value)
            self._constraint_values = np.concatenate([self._constraint_values,
                                                      [constraint_value]])

    def probe(self, params):
<<<<<<< HEAD
        """Evaluate the target function on a point and register the result.
=======
        """
        Evaluates a single point x, to obtain the value y and then registers the
        point and its evaluation.
>>>>>>> 844927be

        Notes
        -----
        If `params` has been previously seen returns a cached value of `y`.

        Parameters
        ----------
        params : np.ndarray
            a single point, with len(x) == self.dim

        Returns
        -------
        y : float
            target function value.

        Example
        -------
        >>> target_func = lambda p1, p2: p1 + p2
        >>> pbounds = {'p1': (0, 1), 'p2': (1, 100)}
        >>> space = TargetSpace(target_func, pbounds)
        >>> space.probe([1, 5])
        >>> assert self.max()['target'] == 6
        >>> assert self.max()['params'] == {'p1': 1.0, 'p2': 5.0}
        """
        x = self._as_array(params)
        params = dict(zip(self._keys, x))
        target = self.target_func(**params)

        if self._constraint is None:
            self.register(x, target)
            return target

        constraint_value = self._constraint.eval(**params)
        self.register(x, target, constraint_value)
        return target, constraint_value

    def random_sample(self):
<<<<<<< HEAD
        """Create random points within the bounds of the space.

        Returns
        -------
        data: np.ndarray
            [num x dim] array points with dimensions corresponding to `self._keys`
=======
        """
        Creates a random point within the bounds of the space.

        Returns
        ----------
        data: ndarray
            [1 x dim] array with dimensions corresponding to `self._keys`
>>>>>>> 844927be

        Examples
        --------
        >>> target_func = lambda p1, p2: p1 + p2
        >>> pbounds = {'p1': (0, 1), 'p2': (1, 100)}
        >>> space = TargetSpace(target_func, pbounds, random_state=0)
        >>> space.random_sample()
        array([[ 55.33253689,   0.54488318]])
        """
        data = np.empty((1, self.dim))
        for col, (lower, upper) in enumerate(self._bounds):
            data.T[col] = self.random_state.uniform(lower, upper, size=1)
        return data.ravel()

    def _target_max(self):
        """Get the maximum target value within the current parameter bounds.
        
        If there is a constraint present, the maximum value that fulfills the
<<<<<<< HEAD
        constraint is returned.

        
        Returns
        -------
        dict | None
            The maximum allowed point's target function value.
            Returns None if there is no (allowed) maximum.
=======
        constraint within the parameter bounds is returned.

        Returns
        ----------
        max: float
            The maximum target value.
        
>>>>>>> 844927be
        """
        if len(self.target) == 0:
            return None

        if len(self.target[self.mask]) == 0:
            return None

        return self.target[self.mask].max()

    def max(self):
        """Get the maximum target value within the current parameter bounds,
        and its associated parameters. 

        If there is a constraint present, the maximum value that fulfills the
<<<<<<< HEAD
        constraint is returned.

        Returns
        -------
        dict | None
            A dictionary containing the maximum allowed point's target function
            value, parameters, and, if applicable, constraint function value.
            Returns None if there is no (allowed) maximum.
        """
        target_max = self._target_max()
=======
        constraint within the parameter bounds is returned.
>>>>>>> 844927be

        Returns
        ----------
        res: dict
            A dictionary with the keys 'target' and 'params'. The value of
            'target' is the maximum target value, and the value of 'params' is
            a dictionary with the parameter names as keys and the parameter
            values as values.
        
        """
        target_max = self._target_max()
        if target_max is None:
            return None

<<<<<<< HEAD
        if self._constraint is not None:
            allowed = self._constraint.allowed(self._constraint_values)

            target = self.target[allowed]
            params = self.params[allowed]
            constraint_values = self.constraint_values[allowed]
        else:
            target = self.target
            params = self.params

        target_max_idx = np.where(target == target_max)[0][0]


=======
        target = self.target[self.mask]
        params = self.params[self.mask]
        target_max_idx = np.argmax(target)
        
>>>>>>> 844927be
        res = {
                'target': target_max,
                'params': dict(
                zip(self.keys, params[target_max_idx])
            )
        }

        if self._constraint is not None:
            constraint_values = self.constraint_values[self.mask]
            res['constraint'] = constraint_values[target_max_idx]

        return res

    def res(self):
        """Get all target values and constraint fulfillment for all parameters.

        Returns
<<<<<<< HEAD
        -------
        dict
            A dictionary containing the target function values, parameters,
            and, if applicable, constraint function values and allowedness.
=======
        ----------
        res: list
            A list of dictionaries with the keys 'target', 'params', and
            'constraint'. The value of 'target' is the target value, the value
            of 'params' is a dictionary with the parameter names as keys and the
            parameter values as values, and the value of 'constraint' is the
            constraint fulfillment.

        Notes
        -----
        Does not report if points are within the bounds of the parameter space.

>>>>>>> 844927be
        """

        if self._constraint is None:
            params = [dict(zip(self.keys, p)) for p in self.params]

            return [
                {"target": target, "params": param}
                for target, param in zip(self.target, params)
            ]

        params = [dict(zip(self.keys, p)) for p in self.params]

        return [
            {
                "target": target,
                "constraint": constraint_value,
                "params": param,
                "allowed": allowed
            }
            for target, constraint_value, param, allowed in zip(
                self.target,
                self._constraint_values,
                params,
                self._constraint.allowed(self._constraint_values)
            )
        ]

    def set_bounds(self, new_bounds):
        """Change the lower and upper search bounds.

        Parameters
        ----------
        new_bounds : dict
            A dictionary with the parameter name and its new bounds
        """
        for row, key in enumerate(self.keys):
            if key in new_bounds:
                self._bounds[row] = new_bounds[key]<|MERGE_RESOLUTION|>--- conflicted
+++ resolved
@@ -1,10 +1,7 @@
 """Manages the optimization domain and holds points."""
 import numpy as np
-<<<<<<< HEAD
 from colorama import Fore
-=======
 from warnings import warn
->>>>>>> 844927be
 from .util import ensure_rng, NotUniqueError
 
 
@@ -186,7 +183,14 @@
 
     @property
     def mask(self):
-        '''Returns a boolean array of the points that satisfy the constraint and boundary conditions'''
+        """Return a boolean array of valid points.
+         
+        Points are valid if they satisfy both the constraint and boundary conditions.
+
+        Returns
+        -------
+        np.ndarray
+        """
         mask = np.ones_like(self.target, dtype=bool)
 
         # mask points that don't satisfy the constraint
@@ -281,14 +285,9 @@
         -----
         runs in amortized constant time
 
-<<<<<<< HEAD
         Examples
         --------
-=======
-        Example
-        -------
         >>> target_func = lambda p1, p2: p1 + p2
->>>>>>> 844927be
         >>> pbounds = {'p1': (0, 1), 'p2': (1, 100)}
         >>> space = TargetSpace(target_func, pbounds)
         >>> len(space)
@@ -332,13 +331,7 @@
                                                       [constraint_value]])
 
     def probe(self, params):
-<<<<<<< HEAD
         """Evaluate the target function on a point and register the result.
-=======
-        """
-        Evaluates a single point x, to obtain the value y and then registers the
-        point and its evaluation.
->>>>>>> 844927be
 
         Notes
         -----
@@ -376,22 +369,13 @@
         return target, constraint_value
 
     def random_sample(self):
-<<<<<<< HEAD
-        """Create random points within the bounds of the space.
-
-        Returns
-        -------
-        data: np.ndarray
-            [num x dim] array points with dimensions corresponding to `self._keys`
-=======
-        """
-        Creates a random point within the bounds of the space.
-
-        Returns
-        ----------
+        """
+        Sample a random point from within the bounds of the space.
+
+        Returns
+        -------
         data: ndarray
             [1 x dim] array with dimensions corresponding to `self._keys`
->>>>>>> 844927be
 
         Examples
         --------
@@ -410,24 +394,13 @@
         """Get the maximum target value within the current parameter bounds.
         
         If there is a constraint present, the maximum value that fulfills the
-<<<<<<< HEAD
-        constraint is returned.
-
-        
-        Returns
-        -------
-        dict | None
-            The maximum allowed point's target function value.
-            Returns None if there is no (allowed) maximum.
-=======
         constraint within the parameter bounds is returned.
 
         Returns
-        ----------
+        -------
         max: float
             The maximum target value.
         
->>>>>>> 844927be
         """
         if len(self.target) == 0:
             return None
@@ -438,27 +411,13 @@
         return self.target[self.mask].max()
 
     def max(self):
-        """Get the maximum target value within the current parameter bounds,
-        and its associated parameters. 
+        """Get maximum target value found and corresponding parameters.
 
         If there is a constraint present, the maximum value that fulfills the
-<<<<<<< HEAD
-        constraint is returned.
-
-        Returns
-        -------
-        dict | None
-            A dictionary containing the maximum allowed point's target function
-            value, parameters, and, if applicable, constraint function value.
-            Returns None if there is no (allowed) maximum.
-        """
-        target_max = self._target_max()
-=======
         constraint within the parameter bounds is returned.
->>>>>>> 844927be
-
-        Returns
-        ----------
+
+        Returns
+        -------
         res: dict
             A dictionary with the keys 'target' and 'params'. The value of
             'target' is the maximum target value, and the value of 'params' is
@@ -470,26 +429,10 @@
         if target_max is None:
             return None
 
-<<<<<<< HEAD
-        if self._constraint is not None:
-            allowed = self._constraint.allowed(self._constraint_values)
-
-            target = self.target[allowed]
-            params = self.params[allowed]
-            constraint_values = self.constraint_values[allowed]
-        else:
-            target = self.target
-            params = self.params
-
-        target_max_idx = np.where(target == target_max)[0][0]
-
-
-=======
         target = self.target[self.mask]
         params = self.params[self.mask]
         target_max_idx = np.argmax(target)
         
->>>>>>> 844927be
         res = {
                 'target': target_max,
                 'params': dict(
@@ -507,13 +450,7 @@
         """Get all target values and constraint fulfillment for all parameters.
 
         Returns
-<<<<<<< HEAD
-        -------
-        dict
-            A dictionary containing the target function values, parameters,
-            and, if applicable, constraint function values and allowedness.
-=======
-        ----------
+        -------
         res: list
             A list of dictionaries with the keys 'target', 'params', and
             'constraint'. The value of 'target' is the target value, the value
@@ -525,9 +462,7 @@
         -----
         Does not report if points are within the bounds of the parameter space.
 
->>>>>>> 844927be
-        """
-
+        """
         if self._constraint is None:
             params = [dict(zip(self.keys, p)) for p in self.params]
 
