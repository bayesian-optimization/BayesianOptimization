import numpy as np
from .util import ensure_rng, NotUniqueError
from .parameter import FloatParameter, IntParameter, is_numeric, CategoricalParameter
from .constraint import ConstraintModel
from .util import Colours

def _hashable(x):
    """ ensure that an point is hashable by a python dict """
    return tuple(map(float, x))


class TargetSpace(object):
    """
    Holds the param-space coordinates (X) and target values (Y)
    Allows for constant-time appends while ensuring no duplicates are added

    Example
    -------
    >>> def target_func(p1, p2):
    >>>     return p1 + p2
    >>> pbounds = {'p1': (0, 1), 'p2': (1, 100)}
    >>> space = TargetSpace(target_func, pbounds, random_state=0)
    >>> x = space.random_points(1)[0]
    >>> y = space.register_point(x)
    >>> assert self.max_point()['max_val'] == y
    """

    def __init__(self, target_func, pbounds, constraint=None, random_state=None,
                 allow_duplicate_points=False):
        """
        Parameters
        ----------
        target_func : function
            Function to be maximized.

        pbounds : dict
            Dictionary with parameters names as keys and a tuple with minimum
            and maximum values.

        random_state : int, RandomState, or None
            optionally specify a seed for a random number generator

        allow_duplicate_points: bool, optional (default=False)
            If True, the optimizer will allow duplicate points to be registered.
            This behavior may be desired in high noise situations where repeatedly probing
            the same point will give different answers. In other situations, the acquisition
            may occasionally generate a duplicate point.
        """
        self.random_state = ensure_rng(random_state)
        self._allow_duplicate_points = allow_duplicate_points
        self.n_duplicate_points = 0

        # The function to be optimized
        self.target_func = target_func

        self._keys = sorted(pbounds)
        self._params_config = self.make_params(pbounds)
        self._dim = sum([self._params_config[key].dim for key in self._keys])

        self._masks = self.make_masks()
        self._float_bounds = self.calculate_float_bounds()

        # preallocated memory for X and Y points
        self._params = np.empty(shape=(0, self.dim))
        self._target = np.empty(shape=(0))

        # keep track of unique points we have seen so far
        self._cache = {}

        self._constraint = constraint

        if constraint is not None:
<<<<<<< HEAD
            self._constraint = ConstraintModel(constraint.fun,
                                               constraint.lb,
                                               constraint.ub,
                                               transform=self.kernel_transform,
                                               random_state=random_state)
            # preallocated memory for constraint fulfillement
            if self._constraint.lb.size == 1:
=======
            # preallocated memory for constraint fulfillment
            if constraint.lb.size == 1:
>>>>>>> bb52f9b5
                self._constraint_values = np.empty(shape=(0), dtype=float)
            else:
                self._constraint_values = np.empty(
                    shape=(0, self._constraint.lb.size), dtype=float)
        else:
            self._constraint = None

    def __contains__(self, x):
        return _hashable(x) in self._cache

    def __len__(self):
        assert len(self._params) == len(self._target)
        return len(self._target)

    @property
    def empty(self):
        return len(self) == 0

    @property
    def params(self):
        return self._params

    @property
    def target(self):
        return self._target

    @property
    def dim(self):
        return self._dim

    @property
    def bounds(self):
        return [self._params_config[key].domain for key in self.keys]

    @property
    def constraint(self):
        return self._constraint

    @property
    def constraint_values(self):
        if self._constraint is not None:
            return self._constraint_values

    @property
    def keys(self):
        return self._keys

    @property
    def float_bounds(self):
        return self._float_bounds

    @property
    def masks(self):
        return self._masks

    def make_params(self, pbounds) -> dict:
        params = {}
        for key in sorted(pbounds):
            pbound = pbounds[key]
            if len(pbound) == 2 and is_numeric(pbound[0]) and is_numeric(
                    pbound[1]):
                res = FloatParameter(name=key, domain=pbound)
            elif len(pbound) == 3 and pbound[-1] == float:
                res = FloatParameter(name=key, domain=(pbound[0], pbound[1]))
            elif len(pbound) == 3 and pbound[-1] == int:
                res = IntParameter(name=key, domain=(int(pbound[0]), int(pbound[1])))
            else:
                # assume categorical variable with pbound as list of possible values
                res = CategoricalParameter(name=key, domain=pbound)
            params[key] = res
        return params

    def make_masks(self):
        masks = {}
        pos = 0
        for key in self._keys:
            mask = np.zeros(self._dim)
            mask[pos:pos + self._params_config[key].dim] = 1
            masks[key] = mask.astype(bool)
            pos = pos + self._params_config[key].dim
        return masks

    def calculate_float_bounds(self):
        bounds = np.empty((self._dim, 2))
        for key in self._keys:
            bounds[self.masks[key]] = self._params_config[key].float_bounds
        return bounds

    def params_to_array(self, value) -> np.ndarray:
        if type(value) == dict:
            # assume the input is one single set of parameters
            return self._to_float(value)
        else:
            return np.vstack([self._to_float(x) for x in value])

    def _to_float(self, value) -> np.ndarray:
        try:
            assert set(value) == set(self.keys)
        except AssertionError:
            raise ValueError(
                f"Parameters' keys ({sorted(value)}) do " +
                f"not match the expected set of keys ({self.keys}).")
        res = np.zeros(self._dim)
        for key in self._keys:
            p = self._params_config[key]
            res[self._masks[key]] = p.to_float(value[key])
        return res

    def array_to_params(self, value: np.ndarray):
        try:
            assert value.shape[-1] == self._dim
        except AssertionError:
            raise ValueError(
                "Size of array ({}) is different than the ".format(
                    value.shape[-1]) +
                "expected number of parameters ({}).".format(self._dim))
        if len(value.shape) == 1:
            return self._to_params(value)
        else:
            return [self._to_params(v) for v in value]

    def _to_params(self, value: np.ndarray) -> dict:
        res = {}
        for key in self._keys:
            p = self._params_config[key]
            mask = self._masks[key]
            res[key] = p.to_param(value[mask])
        return res

    def kernel_transform(self, value: np.ndarray) -> np.ndarray:
        """Transform floating-point suggestions to values used in the kernel.
        
        Vectorized."""
        value = np.atleast_2d(value)
        res = []
        for p in self._keys:
            par = self._params_config[p].kernel_transform(value[:,
                                                                self.masks[p]])
            res.append(par)
        return np.hstack(res)

    def register(self, params, target, constraint_value=None):
        """
        Append a point and its target value to the known data.

        Parameters
        ----------
        x : ndarray
            a single point, with len(x) == self.dim

        y : float
            target function value

        Raises
        ------
        KeyError:
            if the point is not unique

        Notes
        -----
        runs in amortized constant time

        Example
        -------
        >>> pbounds = {'p1': (0, 1), 'p2': (1, 100)}
        >>> space = TargetSpace(lambda p1, p2: p1 + p2, pbounds)
        >>> len(space)
        0
        >>> x = np.array([0, 0])
        >>> y = 1
        >>> space.add_observation(x, y)
        >>> len(space)
        1
        """

        if type(params) == np.ndarray:
            x = params
        else:
            assert type(params) == dict
            x = self.params_to_array(params)

        if x in self:
            if self._allow_duplicate_points:
                self.n_duplicate_points = self.n_duplicate_points + 1
                print(f'{Colours.RED}Data point {x} is not unique. {self.n_duplicate_points} duplicates registered.'
                              f' Continuing ...{Colours.END}')
            else:
                raise NotUniqueError(f'Data point {x} is not unique. You can set "allow_duplicate_points=True" to '
                                     f'avoid this error')

        self._params = np.concatenate([self._params, x.reshape(1, -1)])
        self._target = np.concatenate([self._target, np.atleast_1d(target)])

        if self._constraint is None:
            # Insert data into unique dictionary
            self._cache[_hashable(x.ravel())] = target
        else:
            if constraint_value is None:
                msg = ("When registering a point to a constrained TargetSpace" +
                       " a constraint value needs to be present.")
                raise ValueError(msg)
            # Insert data into unique dictionary
            self._cache[_hashable(x.ravel())] = (target, constraint_value)
            self._constraint_values = np.concatenate(
                [self._constraint_values,
                 np.atleast_1d(constraint_value)])

    def probe(self, params):
        """
        Evaluates a single point x, to obtain the value y and then records them
        as observations.

        Notes
        -----
        If x has been previously seen returns a cached value of y.

        Parameters
        ----------
        x : ndarray
            a single point, with len(x) == self.dim

        Returns
        -------
        y : float
            target function value.
        """
        if type(params) == np.ndarray:
            x = params
            params = self.array_to_params(params)
        else:
            assert type(params) == dict
            x = self.params_to_array(params)
        try:
            return self._cache[_hashable(x)]
        except KeyError:
            target = self.target_func(**params)

            if self._constraint is None:
                self.register(x, target)
                return target
            else:
                constraint_value = self._constraint.eval(**params)
                self.register(x, target, constraint_value)
                return target, constraint_value

    def random_sample(self):
        """
        Creates random points within the bounds of the space.

        Returns
        ----------
        data: ndarray
            [num x dim] array points with dimensions corresponding to `self.keys`

        Example
        -------
        >>> target_func = lambda p1, p2: p1 + p2
        >>> pbounds = {'p1': (0, 1), 'p2': (1, 100)}
        >>> space = TargetSpace(target_func, pbounds, random_state=0)
        >>> space.random_points(1)
        array([[ 55.33253689,   0.54488318]])
        """
        data = np.empty((1, self._dim))
        for col, (lower, upper) in enumerate(self._float_bounds):
            data.T[col] = self.random_state.uniform(lower, upper, size=1)
        return data.ravel()

    def _target_max(self):
        """Get maximum target value found.
        
        If there is a constraint present, the maximum value that fulfills the
        constraint is returned."""
        if len(self.target) == 0:
            return None

        if self._constraint is None:
            return self.target.max()

        allowed = self._constraint.allowed(self._constraint_values)
        if allowed.any():
            return self.target[allowed].max()

        return None

    def max(self):
        """Get maximum target value found and corresponding parameters.
        
        If there is a constraint present, the maximum value that fulfills the
        constraint is returned."""
        target_max = self._target_max()

        if target_max is None:
            return None

        if self._constraint is not None:
            allowed = self._constraint.allowed(self._constraint_values)

            target = self.target[allowed]
            params = self.params[allowed]
            constraint_values = self.constraint_values[allowed]
        else:
            target = self.target
            params = self.params
            constraint_values = self.constraint_values
        
        target_max_idx = np.where(target == target_max)[0][0]
        

        res = {
                'target': target_max,
<<<<<<< HEAD
                'params': self.array_to_params(self.params[self.target.argmax()])
=======
                'params': dict(
                zip(self.keys, params[target_max_idx])
            )
>>>>>>> bb52f9b5
        }

        if self._constraint is not None:
            res['constraint'] = constraint_values[target_max_idx]

        return res

    def res(self):
        """Get all target values and constraint fulfillment for all parameters.
        """
        if self._constraint is None:
            params = [self.array_to_params(p) for p in self.params]

            return [{
                "target": target,
                "params": param
            } for target, param in zip(self.target, params)]
        else:
            params = [self.array_to_params(p) for p in self.params]

            return [
                {
                    "target": target,
                    "constraint": constraint_value,
                    "params": param,
                    "allowed": allowed
                }
                for target, constraint_value, param, allowed in zip(
                    self.target,
                    self._constraint_values,
                    params,
                    self._constraint.allowed(self._constraint_values)
                )
            ]

    def set_bounds(self, new_bounds):
        """
        A method that allows changing the lower and upper searching bounds

        Parameters
        ----------
        new_bounds : dict
            A dictionary with the parameter name and its new bounds
        """
        new__params_config = self.make_params(new_bounds)


        for row, key in enumerate(self.keys):
            if key in new_bounds:
                if isinstance(self._params_config[key], CategoricalParameter):
                    if set(self._params_config[key].domain) == set(new_bounds[key]):
                        msg = "Changing bounds of categorical parameters is not supported"
                        raise NotImplementedError(msg)
                self._params_config[key] = new__params_config[key]
        
        self._dim = sum([self._params_config[key].dim for key in self._keys])
        self._masks = self.make_masks()
        self._float_bounds = self.calculate_float_bounds()<|MERGE_RESOLUTION|>--- conflicted
+++ resolved
@@ -70,7 +70,6 @@
         self._constraint = constraint
 
         if constraint is not None:
-<<<<<<< HEAD
             self._constraint = ConstraintModel(constraint.fun,
                                                constraint.lb,
                                                constraint.ub,
@@ -78,10 +77,6 @@
                                                random_state=random_state)
             # preallocated memory for constraint fulfillement
             if self._constraint.lb.size == 1:
-=======
-            # preallocated memory for constraint fulfillment
-            if constraint.lb.size == 1:
->>>>>>> bb52f9b5
                 self._constraint_values = np.empty(shape=(0), dtype=float)
             else:
                 self._constraint_values = np.empty(
@@ -273,7 +268,7 @@
                                      f'avoid this error')
 
         self._params = np.concatenate([self._params, x.reshape(1, -1)])
-        self._target = np.concatenate([self._target, np.atleast_1d(target)])
+        self._target = np.concatenate([self._target, [target]])
 
         if self._constraint is None:
             # Insert data into unique dictionary
@@ -285,9 +280,7 @@
                 raise ValueError(msg)
             # Insert data into unique dictionary
             self._cache[_hashable(x.ravel())] = (target, constraint_value)
-            self._constraint_values = np.concatenate(
-                [self._constraint_values,
-                 np.atleast_1d(constraint_value)])
+            self._constraint_values = np.concatenate([self._constraint_values, [constraint_value]])
 
     def probe(self, params):
         """
@@ -311,12 +304,25 @@
         if type(params) == np.ndarray:
             x = params
             params = self.array_to_params(params)
-        else:
-            assert type(params) == dict
+        elif type(params) == dict:
             x = self.params_to_array(params)
+        else:
+            x = np.array(params)
+            params = self.array_to_params(x)
+
         try:
-            return self._cache[_hashable(x)]
+            # Check if in cache
+            if self._constraint is None:
+                target =  self._cache[_hashable(x)]
+                self.register(x, target)
+                return target
+            else:
+                target, constraint_value =  self._cache[_hashable(x)]
+                self.register(x, target, constraint_value)
+                return target, constraint_value
+
         except KeyError:
+            # Not cached
             target = self.target_func(**params)
 
             if self._constraint is None:
@@ -392,13 +398,7 @@
 
         res = {
                 'target': target_max,
-<<<<<<< HEAD
-                'params': self.array_to_params(self.params[self.target.argmax()])
-=======
-                'params': dict(
-                zip(self.keys, params[target_max_idx])
-            )
->>>>>>> bb52f9b5
+                'params':self.array_to_params(params[target_max_idx])
         }
 
         if self._constraint is not None:
@@ -443,6 +443,7 @@
         new_bounds : dict
             A dictionary with the parameter name and its new bounds
         """
+        print(new_bounds)
         new__params_config = self.make_params(new_bounds)
 
 
@@ -452,8 +453,10 @@
                     if set(self._params_config[key].domain) == set(new_bounds[key]):
                         msg = "Changing bounds of categorical parameters is not supported"
                         raise NotImplementedError(msg)
+                if type(self._params_config[key]) != type(new__params_config[key]):
+                    msg = (f'Parameter type {type(new__params_config[key])} of'
+                        + ' new bounds does not match parameter type'
+                        + f' {type(self._params_config[key])} of old bounds')
+                    raise ValueError(msg)
                 self._params_config[key] = new__params_config[key]
-        
-        self._dim = sum([self._params_config[key].dim for key in self._keys])
-        self._masks = self.make_masks()
         self._float_bounds = self.calculate_float_bounds()