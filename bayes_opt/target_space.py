import numpy as np
from .util import ensure_rng, NotUniqueError
<<<<<<< HEAD
from .parameter import FloatParameter, IntParameter, is_numeric, CategoricalParameter
from .constraint import ConstraintModel
=======
from .util import Colours
>>>>>>> 0d5105dc


def _hashable(x):
    """ ensure that an point is hashable by a python dict """
    return tuple(map(float, x))


class TargetSpace(object):
    """
    Holds the param-space coordinates (X) and target values (Y)
    Allows for constant-time appends while ensuring no duplicates are added

    Example
    -------
    >>> def target_func(p1, p2):
    >>>     return p1 + p2
    >>> pbounds = {'p1': (0, 1), 'p2': (1, 100)}
    >>> space = TargetSpace(target_func, pbounds, random_state=0)
    >>> x = space.random_points(1)[0]
    >>> y = space.register_point(x)
    >>> assert self.max_point()['max_val'] == y
    """

<<<<<<< HEAD
    def __init__(self,
                 target_func,
                 pbounds,
                 constraint=None,
                 random_state=None):
=======
    def __init__(self, target_func, pbounds, constraint=None, random_state=None,
                 allow_duplicate_points=False):
>>>>>>> 0d5105dc
        """
        Parameters
        ----------
        target_func : function
            Function to be maximized.

        pbounds : dict
            Dictionary with parameters names as keys and a tuple with minimum
            and maximum values.

        random_state : int, RandomState, or None
            optionally specify a seed for a random number generator

        allow_duplicate_points: bool, optional (default=False)
            If True, the optimizer will allow duplicate points to be registered.
            This behavior may be desired in high noise situations where repeatedly probing
            the same point will give different answers. In other situations, the acquisition
            may occasionaly generate a duplicate point.
        """
        self.random_state = ensure_rng(random_state)
        self._allow_duplicate_points = allow_duplicate_points
        self.n_duplicate_points = 0

        # The function to be optimized
        self.target_func = target_func

        self._keys = sorted(pbounds)
        self._params_config = self.make_params(pbounds)
        self._dim = sum([self._params_config[key].dim for key in self._keys])

        self._masks = self.make_masks()
        self._float_bounds = self.calculate_float_bounds()

        # preallocated memory for X and Y points
        self._params = np.empty(shape=(0, self.dim))
        self._target = np.empty(shape=(0))

        # keep track of unique points we have seen so far
        self._cache = {}

<<<<<<< HEAD
=======
        self._constraint = constraint

>>>>>>> 0d5105dc
        if constraint is not None:
            self._constraint = ConstraintModel(constraint.fun,
                                               constraint.lb,
                                               constraint.ub,
                                               transform=self.kernel_transform,
                                               random_state=random_state)
            # preallocated memory for constraint fulfillement
            if self._constraint.lb.size == 1:
                self._constraint_values = np.empty(shape=(0), dtype=float)
            else:
                self._constraint_values = np.empty(
                    shape=(0, self._constraint.lb.size), dtype=float)
        else:
            self._constraint = None

    def __contains__(self, x):
        return _hashable(x) in self._cache

    def __len__(self):
        assert len(self._params) == len(self._target)
        return len(self._target)

    @property
    def empty(self):
        return len(self) == 0

    @property
    def params(self):
        return self._params

    @property
    def target(self):
        return self._target

    @property
    def dim(self):
        return self._dim

    @property
    def bounds(self):
<<<<<<< HEAD
        return [self._params_config[key].domain for key in self.keys]
=======
        return self._bounds
>>>>>>> 0d5105dc

    @property
    def constraint(self):
        return self._constraint

    @property
    def constraint_values(self):
        if self._constraint is not None:
            return self._constraint_values

    @property
    def keys(self):
        return self._keys

    @property
    def float_bounds(self):
        return self._float_bounds

    @property
    def masks(self):
        return self._masks

    def make_params(self, pbounds) -> dict:
        params = {}
        for key in sorted(pbounds):
            pbound = pbounds[key]
            if len(pbound) == 2 and is_numeric(pbound[0]) and is_numeric(
                    pbound[1]):
                res = FloatParameter(name=key, domain=pbound)
            elif len(pbound) == 3 and pbound[-1] == float:
                res = FloatParameter(name=key, domain=(pbound[0], pbound[1]))
            elif len(pbound) == 3 and pbound[-1] == int:
                res = IntParameter(name=key, domain=(int(pbound[0]), int(pbound[1])))
            else:
                # assume categorical variable with pbound as list of possible values
                res = CategoricalParameter(name=key, domain=pbound)
            params[key] = res
        return params

    def make_masks(self):
        masks = {}
        pos = 0
        for key in self._keys:
            mask = np.zeros(self._dim)
            mask[pos:pos + self._params_config[key].dim] = 1
            masks[key] = mask.astype(bool)
            pos = pos + self._params_config[key].dim
        return masks

    def calculate_float_bounds(self):
        bounds = np.empty((self._dim, 2))
        for key in self._keys:
            bounds[self.masks[key]] = self._params_config[key].float_bounds
        return bounds

    def params_to_array(self, value) -> np.ndarray:
        if type(value) == dict:
            # assume the input is one single set of parameters
            return self._to_float(value)
        else:
            return np.vstack([self._to_float(x) for x in value])

    def _to_float(self, value) -> np.ndarray:
        try:
            assert set(value) == set(self.keys)
        except AssertionError:
            raise ValueError(
                f"Parameters' keys ({sorted(value)}) do " +
                f"not match the expected set of keys ({self.keys}).")
        res = np.zeros(self._dim)
        for key in self._keys:
            p = self._params_config[key]
            res[self._masks[key]] = p.to_float(value[key])
        return res

    def array_to_params(self, value: np.ndarray):
        try:
            assert value.shape[-1] == self._dim
        except AssertionError:
            raise ValueError(
                "Size of array ({}) is different than the ".format(
                    value.shape[-1]) +
                "expected number of parameters ({}).".format(self._dim))
        if len(value.shape) == 1:
            return self._to_params(value)
        else:
            return [self._to_params(v) for v in value]

    def _to_params(self, value: np.ndarray) -> dict:
        res = {}
        for key in self._keys:
            p = self._params_config[key]
            mask = self._masks[key]
            res[key] = p.to_param(value[mask])
        return res

    def kernel_transform(self, value: np.ndarray) -> np.ndarray:
        """Transform floating-point suggestions to values used in the kernel.
        
        Vectorized."""
        value = np.atleast_2d(value)
        res = []
        for p in self._keys:
            par = self._params_config[p].kernel_transform(value[:,
                                                                self.masks[p]])
            res.append(par)
        return np.hstack(res)

    def register(self, params, target, constraint_value=None):
        """
        Append a point and its target value to the known data.

        Parameters
        ----------
        x : ndarray
            a single point, with len(x) == self.dim

        y : float
            target function value

        Raises
        ------
        KeyError:
            if the point is not unique

        Notes
        -----
        runs in ammortized constant time

        Example
        -------
        >>> pbounds = {'p1': (0, 1), 'p2': (1, 100)}
        >>> space = TargetSpace(lambda p1, p2: p1 + p2, pbounds)
        >>> len(space)
        0
        >>> x = np.array([0, 0])
        >>> y = 1
        >>> space.add_observation(x, y)
        >>> len(space)
        1
        """

        if type(params) == np.ndarray:
            x = params
        else:
            assert type(params) == dict
            x = self.params_to_array(params)

        if x in self:
<<<<<<< HEAD
            raise NotUniqueError('Data point {} is not unique'.format(x))
=======
            if self._allow_duplicate_points:
                self.n_duplicate_points = self.n_duplicate_points + 1
                print(f'{Colours.RED}Data point {x} is not unique. {self.n_duplicate_points} duplicates registered.'
                              f' Continuing ...{Colours.END}')
            else:
                raise NotUniqueError(f'Data point {x} is not unique. You can set "allow_duplicate_points=True" to '
                                     f'avoid this error')
>>>>>>> 0d5105dc

        self._params = np.concatenate([self._params, x.reshape(1, -1)])
        self._target = np.concatenate([self._target, np.atleast_1d(target)])

        if self._constraint is None:
            # Insert data into unique dictionary
            self._cache[_hashable(x.ravel())] = target
        else:
            if constraint_value is None:
<<<<<<< HEAD
                msg = (
                    "When registering a point to a constrained TargetSpace" +
                    " a constraint value needs to be present.")
                raise ValueError(msg)
            # Insert data into unique dictionary
            self._cache[_hashable(x.ravel())] = (target, constraint_value)
            self._constraint_values = np.concatenate(
                [self._constraint_values,
                 np.atleast_1d(constraint_value)])
=======
                msg = ("When registering a point to a constrained TargetSpace" +
                       " a constraint value needs to be present.")
                raise ValueError(msg)
            # Insert data into unique dictionary
            self._cache[_hashable(x.ravel())] = (target, constraint_value)
            self._constraint_values = np.concatenate([self._constraint_values,
                                                      [constraint_value]])
>>>>>>> 0d5105dc

    def probe(self, params):
        """
        Evaluates a single point x, to obtain the value y and then records them
        as observations.

        Notes
        -----
        If x has been previously seen returns a cached value of y.

        Parameters
        ----------
        x : ndarray
            a single point, with len(x) == self.dim

        Returns
        -------
        y : float
            target function value.
        """
<<<<<<< HEAD
        if type(params) == np.ndarray:
            x = params
            params = self.array_to_params(params)
        else:
            assert type(params) == dict
            x = self.params_to_array(params)

        try:
            return self._cache[_hashable(x)]
        except KeyError:
            target = self.target_func(**params)

            if self._constraint is None:
                self.register(x, target)
                return target
            else:
                constraint_value = self._constraint.eval(**params)
                self.register(x, target, constraint_value)
                return target, constraint_value
=======
        x = self._as_array(params)
        params = dict(zip(self._keys, x))
        target = self.target_func(**params)

        if self._constraint is None:
            self.register(x, target)
            return target
        else:
            constraint_value = self._constraint.eval(**params)
            self.register(x, target, constraint_value)
            return target, constraint_value
>>>>>>> 0d5105dc

    def random_sample(self):
        """
        Creates random points within the bounds of the space.

        Returns
        ----------
        data: ndarray
            [num x dim] array points with dimensions corresponding to `self.keys`

        Example
        -------
        >>> target_func = lambda p1, p2: p1 + p2
        >>> pbounds = {'p1': (0, 1), 'p2': (1, 100)}
        >>> space = TargetSpace(target_func, pbounds, random_state=0)
        >>> space.random_points(1)
        array([[ 55.33253689,   0.54488318]])
        """
        data = np.empty((1, self._dim))
        for col, (lower, upper) in enumerate(self._float_bounds):
            data.T[col] = self.random_state.uniform(lower, upper, size=1)
        return data.ravel()

    def _target_max(self):
        """Get maximum target value found.
        
        If there is a constraint present, the maximum value that fulfills the
        constraint is returned."""
        if len(self.target) == 0:
            return None

        if self._constraint is None:
            return self.target.max()

        allowed = self._constraint.allowed(self._constraint_values)
        if allowed.any():
            return self.target[allowed].max()

        return None

    def max(self):
        """Get maximum target value found and corresponding parameters.
        
        If there is a constraint present, the maximum value that fulfills the
        constraint is returned."""
<<<<<<< HEAD
        if self._constraint is None:
            try:
                res = {
                    'target':
                    self.target.max(),
                    'params':
                    self.array_to_params(self.params[self.target.argmax()])
                }
            except ValueError:
                res = {}
            return res
        else:
            allowed = self._constraint.allowed(self._constraint_values)
            if allowed.any():
                # Getting of all points that fulfill the constraints, find the
                # one with the maximum value for the target function.
                sorted = np.argsort(self.target)
                idx = sorted[allowed[sorted]][-1]
                # there must be a better way to do this, right?
                res = {
                    'target': self.target[idx],
                    'params': dict(zip(self.keys, self.params[idx])),
                    'constraint': self._constraint_values[idx]
                }
            else:
                res = {'target': None, 'params': None, 'constraint': None}
            return res
=======
        target_max = self._target_max()

        if target_max is None:
            return None

        target_max_idx = np.where(self.target == target_max)[0][0]

        res = {
                'target': target_max,
                'params': dict(
                zip(self.keys, self.params[target_max_idx])
            )
        }

        if self._constraint is not None:
            res['constraint'] = self._constraint_values[target_max_idx]

        return res
>>>>>>> 0d5105dc

    def res(self):
        """Get all target values and constraint fulfillment for all parameters.
        """
        if self._constraint is None:
            params = [self.array_to_params(p) for p in self.params]

            return [{
                "target": target,
                "params": param
            } for target, param in zip(self.target, params)]
        else:
<<<<<<< HEAD
            params = params = [self.array_to_params(p) for p in self.params]
            return [{
                "target": target,
                "constraint": constraint_value,
                "params": param,
                "allowed": allowed
            } for target, constraint_value, param, allowed in zip(
                self.target, self._constraint_values, params,
                self._constraint.allowed(self._constraint_values))]
=======
            params = [dict(zip(self.keys, p)) for p in self.params]

            return [
                {
                    "target": target,
                    "constraint": constraint_value,
                    "params": param,
                    "allowed": allowed
                }
                for target, constraint_value, param, allowed in zip(
                    self.target,
                    self._constraint_values,
                    params,
                    self._constraint.allowed(self._constraint_values)
                )
            ]
>>>>>>> 0d5105dc

    def set_bounds(self, new_bounds):
        """
        A method that allows changing the lower and upper searching bounds

        Parameters
        ----------
        new_bounds : dict
            A dictionary with the parameter name and its new bounds
        """
        new__params_config = self.make_params(new_bounds)


        for row, key in enumerate(self.keys):
            if key in new_bounds:
                if isinstance(self._params_config[key], CategoricalParameter):
                    if set(self._params_config[key].domain) == set(new_bounds[key]):
                        msg = "Changing bounds of categorical parameters is not supported"
                        raise NotImplementedError(msg)
                self._params_config[key] = new__params_config[key]
        
        self._dim = sum([self._params_config[key].dim for key in self._keys])
        self._masks = self.make_masks()
        self._float_bounds = self.calculate_float_bounds()<|MERGE_RESOLUTION|>--- conflicted
+++ resolved
@@ -1,12 +1,8 @@
 import numpy as np
 from .util import ensure_rng, NotUniqueError
-<<<<<<< HEAD
 from .parameter import FloatParameter, IntParameter, is_numeric, CategoricalParameter
 from .constraint import ConstraintModel
-=======
 from .util import Colours
->>>>>>> 0d5105dc
-
 
 def _hashable(x):
     """ ensure that an point is hashable by a python dict """
@@ -29,16 +25,8 @@
     >>> assert self.max_point()['max_val'] == y
     """
 
-<<<<<<< HEAD
-    def __init__(self,
-                 target_func,
-                 pbounds,
-                 constraint=None,
-                 random_state=None):
-=======
     def __init__(self, target_func, pbounds, constraint=None, random_state=None,
                  allow_duplicate_points=False):
->>>>>>> 0d5105dc
         """
         Parameters
         ----------
@@ -79,11 +67,8 @@
         # keep track of unique points we have seen so far
         self._cache = {}
 
-<<<<<<< HEAD
-=======
         self._constraint = constraint
 
->>>>>>> 0d5105dc
         if constraint is not None:
             self._constraint = ConstraintModel(constraint.fun,
                                                constraint.lb,
@@ -124,11 +109,7 @@
 
     @property
     def bounds(self):
-<<<<<<< HEAD
         return [self._params_config[key].domain for key in self.keys]
-=======
-        return self._bounds
->>>>>>> 0d5105dc
 
     @property
     def constraint(self):
@@ -278,9 +259,6 @@
             x = self.params_to_array(params)
 
         if x in self:
-<<<<<<< HEAD
-            raise NotUniqueError('Data point {} is not unique'.format(x))
-=======
             if self._allow_duplicate_points:
                 self.n_duplicate_points = self.n_duplicate_points + 1
                 print(f'{Colours.RED}Data point {x} is not unique. {self.n_duplicate_points} duplicates registered.'
@@ -288,7 +266,6 @@
             else:
                 raise NotUniqueError(f'Data point {x} is not unique. You can set "allow_duplicate_points=True" to '
                                      f'avoid this error')
->>>>>>> 0d5105dc
 
         self._params = np.concatenate([self._params, x.reshape(1, -1)])
         self._target = np.concatenate([self._target, np.atleast_1d(target)])
@@ -298,25 +275,14 @@
             self._cache[_hashable(x.ravel())] = target
         else:
             if constraint_value is None:
-<<<<<<< HEAD
-                msg = (
-                    "When registering a point to a constrained TargetSpace" +
-                    " a constraint value needs to be present.")
+                msg = ("When registering a point to a constrained TargetSpace" +
+                       " a constraint value needs to be present.")
                 raise ValueError(msg)
             # Insert data into unique dictionary
             self._cache[_hashable(x.ravel())] = (target, constraint_value)
             self._constraint_values = np.concatenate(
                 [self._constraint_values,
                  np.atleast_1d(constraint_value)])
-=======
-                msg = ("When registering a point to a constrained TargetSpace" +
-                       " a constraint value needs to be present.")
-                raise ValueError(msg)
-            # Insert data into unique dictionary
-            self._cache[_hashable(x.ravel())] = (target, constraint_value)
-            self._constraint_values = np.concatenate([self._constraint_values,
-                                                      [constraint_value]])
->>>>>>> 0d5105dc
 
     def probe(self, params):
         """
@@ -337,14 +303,12 @@
         y : float
             target function value.
         """
-<<<<<<< HEAD
         if type(params) == np.ndarray:
             x = params
             params = self.array_to_params(params)
         else:
             assert type(params) == dict
             x = self.params_to_array(params)
-
         try:
             return self._cache[_hashable(x)]
         except KeyError:
@@ -357,19 +321,6 @@
                 constraint_value = self._constraint.eval(**params)
                 self.register(x, target, constraint_value)
                 return target, constraint_value
-=======
-        x = self._as_array(params)
-        params = dict(zip(self._keys, x))
-        target = self.target_func(**params)
-
-        if self._constraint is None:
-            self.register(x, target)
-            return target
-        else:
-            constraint_value = self._constraint.eval(**params)
-            self.register(x, target, constraint_value)
-            return target, constraint_value
->>>>>>> 0d5105dc
 
     def random_sample(self):
         """
@@ -415,35 +366,6 @@
         
         If there is a constraint present, the maximum value that fulfills the
         constraint is returned."""
-<<<<<<< HEAD
-        if self._constraint is None:
-            try:
-                res = {
-                    'target':
-                    self.target.max(),
-                    'params':
-                    self.array_to_params(self.params[self.target.argmax()])
-                }
-            except ValueError:
-                res = {}
-            return res
-        else:
-            allowed = self._constraint.allowed(self._constraint_values)
-            if allowed.any():
-                # Getting of all points that fulfill the constraints, find the
-                # one with the maximum value for the target function.
-                sorted = np.argsort(self.target)
-                idx = sorted[allowed[sorted]][-1]
-                # there must be a better way to do this, right?
-                res = {
-                    'target': self.target[idx],
-                    'params': dict(zip(self.keys, self.params[idx])),
-                    'constraint': self._constraint_values[idx]
-                }
-            else:
-                res = {'target': None, 'params': None, 'constraint': None}
-            return res
-=======
         target_max = self._target_max()
 
         if target_max is None:
@@ -453,16 +375,13 @@
 
         res = {
                 'target': target_max,
-                'params': dict(
-                zip(self.keys, self.params[target_max_idx])
-            )
+                'params': self.array_to_params(self.params[self.target.argmax()])
         }
 
         if self._constraint is not None:
             res['constraint'] = self._constraint_values[target_max_idx]
 
         return res
->>>>>>> 0d5105dc
 
     def res(self):
         """Get all target values and constraint fulfillment for all parameters.
@@ -475,18 +394,7 @@
                 "params": param
             } for target, param in zip(self.target, params)]
         else:
-<<<<<<< HEAD
-            params = params = [self.array_to_params(p) for p in self.params]
-            return [{
-                "target": target,
-                "constraint": constraint_value,
-                "params": param,
-                "allowed": allowed
-            } for target, constraint_value, param, allowed in zip(
-                self.target, self._constraint_values, params,
-                self._constraint.allowed(self._constraint_values))]
-=======
-            params = [dict(zip(self.keys, p)) for p in self.params]
+            params = [self.array_to_params(p) for p in self.params]
 
             return [
                 {
@@ -502,7 +410,6 @@
                     self._constraint.allowed(self._constraint_values)
                 )
             ]
->>>>>>> 0d5105dc
 
     def set_bounds(self, new_bounds):
         """
