--- conflicted
+++ resolved
@@ -1,9 +1,6 @@
 """Manages the optimization domain and holds points."""
 import numpy as np
-<<<<<<< HEAD
 from colorama import Fore
-=======
->>>>>>> 129caac0
 from warnings import warn
 from .util import ensure_rng, NotUniqueError
 
@@ -305,13 +302,8 @@
         -----
         runs in amortized constant time
 
-<<<<<<< HEAD
         Examples
         --------
-=======
-        Example
-        -------
->>>>>>> 129caac0
         >>> target_func = lambda p1, p2: p1 + p2
         >>> pbounds = {'p1': (0, 1), 'p2': (1, 100)}
         >>> space = TargetSpace(target_func, pbounds)
@@ -361,13 +353,7 @@
                                                       [constraint_value]])
 
     def probe(self, params):
-<<<<<<< HEAD
         """Evaluate the target function on a point and register the result.
-=======
-        """
-        Evaluates a single point x, to obtain the value y and then registers the
-        point and its evaluation.
->>>>>>> 129caac0
 
         Notes
         -----
@@ -406,11 +392,7 @@
 
     def random_sample(self):
         """
-<<<<<<< HEAD
         Sample a random point from within the bounds of the space.
-=======
-        Creates a random point within the bounds of the space.
->>>>>>> 129caac0
 
         Returns
         -------
@@ -437,11 +419,7 @@
         constraint within the parameter bounds is returned.
 
         Returns
-<<<<<<< HEAD
-        -------
-=======
-        ----------
->>>>>>> 129caac0
+        -------
         max: float
             The maximum target value.
         
@@ -455,22 +433,13 @@
         return self.target[self.mask].max()
 
     def max(self):
-<<<<<<< HEAD
         """Get maximum target value found and corresponding parameters.
-=======
-        """Get the maximum target value within the current parameter bounds,
-        and its associated parameters. 
->>>>>>> 129caac0
 
         If there is a constraint present, the maximum value that fulfills the
         constraint within the parameter bounds is returned.
 
         Returns
-<<<<<<< HEAD
-        -------
-=======
-        ----------
->>>>>>> 129caac0
+        -------
         res: dict
             A dictionary with the keys 'target' and 'params'. The value of
             'target' is the maximum target value, and the value of 'params' is
@@ -503,11 +472,7 @@
         """Get all target values and constraint fulfillment for all parameters.
 
         Returns
-<<<<<<< HEAD
-        -------
-=======
-        ----------
->>>>>>> 129caac0
+        -------
         res: list
             A list of dictionaries with the keys 'target', 'params', and
             'constraint'. The value of 'target' is the target value, the value
