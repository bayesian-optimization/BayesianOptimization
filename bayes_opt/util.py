"""Contains utility functions."""
import json
import warnings
import numpy as np
from scipy.stats import norm
from scipy.optimize import minimize


def acq_max(ac, gp, y_max, bounds, random_state, constraint=None, n_warmup=10000, n_iter=10, y_max_params=None):
<<<<<<< HEAD
    """Find the maximum of the acquisition function.
=======
    """
    A function to find the maximum of the acquisition function
>>>>>>> 8cf45313

    It uses a combination of random sampling (cheap) and the 'L-BFGS-B'
    optimization method. First by sampling `n_warmup` (1e5) points at random,
    and then running L-BFGS-B from `n_iter` (10) random starting points.

    Parameters
    ----------
    ac : callable
        Acquisition function to use. Should accept an array of parameters `x`,
        an from sklearn.gaussian_process.GaussianProcessRegressor `gp` and the
        best current value `y_max` as parameters.
        
    gp : sklearn.gaussian_process.GaussianProcessRegressor
        A gaussian process regressor modelling the target function based on
        previous observations.
        
    y_max : number
        Highest found value of the target function.

    bounds : np.ndarray
        Bounds of the search space. For `N` parameters this has shape
        `(N, 2)` with `[i, 0]` the lower bound of parameter `i` and
        `[i, 1]` the upper bound.
        
    random_state : np.random.RandomState
        A random state to sample from.

    constraint : ConstraintModel or None, default=None

    n_warmup : int, default=10000
        Number of points to sample from the acquisition function as seeds
        before looking for a minimum.

    n_iter : int, default=10
        Points to run L-BFGS-B optimization from.

    y_max_params : np.array
        Function parameters that produced the maximum known value given by `y_max`.

    :param y_max_params:
        Function parameters that produced the maximum known value given by `y_max`.

    Returns
    -------
    Parameters maximizing the acquisition function.

    """
    # We need to adjust the acquisition function to deal with constraints when there is some
    if constraint is not None:
        def adjusted_ac(x):
            """Acquisition function adjusted to fulfill the constraint when necessary.

            Parameters
            ----------
            x : np.ndarray
                Parameter at which to sample.


            Returns
            -------
            The value of the acquisition function adjusted for constraints.
            """
            # Transforms the problem in a minimization problem, this is necessary
            # because the solver we are using later on is a minimizer
            values = -ac(x.reshape(-1, bounds.shape[0]), gp=gp, y_max=y_max)
            p_constraints = constraint.predict(x.reshape(-1, bounds.shape[0]))

            # Slower fallback for the case where any values are negative
            if np.any(values > 0):
                # TODO: This is not exactly how Gardner et al do it.
                # Their way would require the result of the acquisition function
                # to be strictly positive, which is not the case here. For a
                # positive target value, we use Gardner's version. If the target
                # is negative, we instead slightly rescale the target depending
                # on the probability estimate to fulfill the constraint.
                return np.array(
                    [
                        value / (0.5 + 0.5 * p) if value > 0 else value * p
                        for value, p in zip(values, p_constraints)
                    ]
                )

            # Faster, vectorized version of Gardner et al's method
            return values * p_constraints

    else:
        # Transforms the problem in a minimization problem, this is necessary
        # because the solver we are using later on is a minimizer
        adjusted_ac = lambda x: -ac(x.reshape(-1, bounds.shape[0]), gp=gp, y_max=y_max)

    # Warm up with random points
    x_tries = random_state.uniform(bounds[:, 0], bounds[:, 1],
                                   size=(n_warmup, bounds.shape[0]))
    ys = -adjusted_ac(x_tries)
    x_max = x_tries[ys.argmax()]
    max_acq = ys.max()

    # Explore the parameter space more thoroughly
    x_seeds = random_state.uniform(bounds[:, 0], bounds[:, 1],
                                   size=(1+n_iter+int(not y_max_params is None),
                                   bounds.shape[0]))
<<<<<<< HEAD
=======
    # Add the best candidate from the random sampling to the seeds so that the
    # optimization algorithm can try to walk up to that particular local maxima
>>>>>>> 8cf45313
    x_seeds[0] = x_max
    if not y_max_params is None:
        # Add the provided best sample to the seeds so that the optimization
        # algorithm is aware of it and will attempt to find its local maxima
        x_seeds[1] = y_max_params

    for x_try in x_seeds:
        # Find the minimum of minus the acquisition function
        res = minimize(adjusted_ac,
                       x_try,
                       bounds=bounds,
                       method="L-BFGS-B")

        # See if success
        if not res.success:
            continue

        # Store it if better than previous minimum(maximum).
        if max_acq is None or -np.squeeze(res.fun) >= max_acq:
            x_max = res.x
            max_acq = -np.squeeze(res.fun)

    # Clip output to make sure it lies within the bounds. Due to floating
    # point technicalities this is not always the case.
    return np.clip(x_max, bounds[:, 0], bounds[:, 1])


class UtilityFunction():
    """An object to compute the acquisition functions.
    
    Parameters
    ----------
    kind: {'ucb', 'ei', 'poi'}
        * 'ucb' stands for the Upper Confidence Bounds method
        * 'ei' is the Expected Improvement method
        * 'poi' is the Probability Of Improvement criterion.
    
    kappa: float, optional(default=2.576)
            Parameter to indicate how closed are the next parameters sampled.
            Higher value = favors spaces that are least explored.
            Lower value = favors spaces where the regression function is
            the highest.
    
    kappa_decay: float, optional(default=1)
        `kappa` is multiplied by this factor every iteration.
    
    kappa_decay_delay: int, optional(default=0)
        Number of iterations that must have passed before applying the
        decay to `kappa`.
    
    xi: float, optional(default=0.0)
    """

    def __init__(self, kind='ucb', kappa=2.576, xi=0, kappa_decay=1, kappa_decay_delay=0):
        self.kappa = kappa
        self._kappa_decay = kappa_decay
        self._kappa_decay_delay = kappa_decay_delay

        self.xi = xi

        self._iters_counter = 0

        if kind not in ['ucb', 'ei', 'poi']:
            err = "The utility function " \
                  f"{kind} has not been implemented, " \
                  "please choose one of ucb, ei, or poi."
            raise NotImplementedError(err)
        self.kind = kind

    def update_params(self):
        """Update internal parameters."""
        self._iters_counter += 1

        if self._kappa_decay < 1 and self._iters_counter > self._kappa_decay_delay:
            self.kappa *= self._kappa_decay

    def utility(self, x, gp, y_max):
        """Calculate acquisition function.

        Parameters
        ----------
        x : np.ndarray
            Parameters to evaluate the function at.

        gp : sklearn.gaussian_process.GaussianProcessRegressor
            A gaussian process regressor modelling the target function based on
            previous observations.

        y_max : number
            Highest found value of the target function.


        Returns
        -------
        Values of the acquisition function
        """
        if self.kind == 'ucb':
            return self.ucb(x, gp, self.kappa)
        if self.kind == 'ei':
            return self.ei(x, gp, y_max, self.xi)
        if self.kind == 'poi':
            return self.poi(x, gp, y_max, self.xi)
        raise ValueError(f"{self.kind} is not a valid acquisition function.")

    @staticmethod
    def ucb(x, gp, kappa):
        r"""Calculate Upper Confidence Bound acquisition function.

        Similar to Probability of Improvement (`UtilityFunction.poi`), but also considers the
        magnitude of improvement.
        Calculated as
    
        .. math::
            \text{UCB}(x) = \mu(x) + \kappa \sigma(x)

        where :math:`\Phi` is the CDF and :math:`\phi` the PDF of the normal
        distribution.

        Parameters
        ----------
        x : np.ndarray
            Parameters to evaluate the function at.

        gp : sklearn.gaussian_process.GaussianProcessRegressor
            A gaussian process regressor modelling the target function based on
            previous observations.

        y_max : number
            Highest found value of the target function.

        kappa : float, positive
            Governs the exploration/exploitation tradeoff. Lower prefers
            exploitation, higher prefers exploration.


        Returns
        -------
        Values of the acquisition function
        """
        with warnings.catch_warnings():
            warnings.simplefilter("ignore")
            mean, std = gp.predict(x, return_std=True)

        return mean + kappa * std

    @staticmethod
    def ei(x, gp, y_max, xi):
        r"""Calculate Expected Improvement acqusition function.

        Similar to Probability of Improvement (`UtilityFunction.poi`), but also considers the
        magnitude of improvement.
        Calculated as
    
        .. math::
            \text{EI}(x) = (\mu(x)-y_{\text{max}} - \xi) \Phi\left(
                \frac{\mu(x)-y_{\text{max}} -  \xi }{\sigma(x)} \right)
                  + \sigma(x) \phi\left(
                    \frac{\mu(x)-y_{\text{max}} -  \xi }{\sigma(x)} \right)

        where :math:`\Phi` is the CDF and :math:`\phi` the PDF of the normal
        distribution.

        Parameters
        ----------
        x : np.ndarray
            Parameters to evaluate the function at.

        gp : sklearn.gaussian_process.GaussianProcessRegressor
            A gaussian process regressor modelling the target function based on
            previous observations.
        
        y_max : number
            Highest found value of the target function.
            
        xi : float, positive
            Governs the exploration/exploitation tradeoff. Lower prefers
            exploitation, higher prefers exploration.


        Returns
        -------
        Values of the acquisition function
        """
        with warnings.catch_warnings():
            warnings.simplefilter("ignore")
            mean, std = gp.predict(x, return_std=True)

        a = mean - y_max - xi
        z = a / std
        return a * norm.cdf(z) + std * norm.pdf(z)

    @staticmethod
    def poi(x, gp, y_max, xi):
        r"""Calculate Probability of Improvement acqusition function.

        Calculated as
    
        .. math:: \text{POI}(x) = \Phi\left( \frac{\mu(x)-y_{\text{max}} -  \xi }{\sigma(x)} \right)

        where :math:`\Phi` is the CDF of the normal distribution.

        Parameters
        ----------
        x : np.ndarray
            Parameters to evaluate the function at.
        gp : sklearn.gaussian_process.GaussianProcessRegressor
            A gaussian process regressor modelling the target function based on
            previous observations.
        
        y_max : number
            Highest found value of the target function.
            
        xi : float, positive
            Governs the exploration/exploitation tradeoff. Lower prefers
            exploitation, higher prefers exploration.


        Returns
        -------
        Values of the acquisition function
        
        """
        with warnings.catch_warnings():
            warnings.simplefilter("ignore")
            mean, std = gp.predict(x, return_std=True)

        z = (mean - y_max - xi)/std
        return norm.cdf(z)


class NotUniqueError(Exception):
    """A point is non-unique."""


def load_logs(optimizer, logs):
    """Load previous ...

    Parameters
    ----------
    optimizer : BayesianOptimizer
        Optimizer the register the previous observations with.

    logs : str or bytes or os.PathLike
        File to load the logs from.

    Returns
    -------
    The optimizer with the state loaded.
    
    """
    if isinstance(logs, str):
        logs = [logs]

    for log in logs:
        with open(log, "r") as j:
            while True:
                try:
                    iteration = next(j)
                except StopIteration:
                    break

                iteration = json.loads(iteration)
                try:
                    optimizer.register(
                        params=iteration["params"],
                        target=iteration["target"],
                        constraint_value=(
                            iteration["constraint"]
                            if optimizer.is_constrained else None
                        )
                    )
                except NotUniqueError:
                    continue

    return optimizer


def ensure_rng(random_state=None):
    """Create a random number generator based on an optional seed.

    Parameters
    ----------
    random_state : np.random.RandomState or int or None, default=None
        Random state to use. if `None`, will create an unseeded random state.
        If `int`, creates a state using the argument as seed. If a
        `np.random.RandomState` simply returns the argument.

    Returns
    -------
    np.random.RandomState
    
    """
    if random_state is None:
        random_state = np.random.RandomState()
    elif isinstance(random_state, int):
        random_state = np.random.RandomState(random_state)
    else:
        assert isinstance(random_state, np.random.RandomState)
    return random_state
<|MERGE_RESOLUTION|>--- conflicted
+++ resolved
@@ -7,12 +7,7 @@
 
 
 def acq_max(ac, gp, y_max, bounds, random_state, constraint=None, n_warmup=10000, n_iter=10, y_max_params=None):
-<<<<<<< HEAD
     """Find the maximum of the acquisition function.
-=======
-    """
-    A function to find the maximum of the acquisition function
->>>>>>> 8cf45313
 
     It uses a combination of random sampling (cheap) and the 'L-BFGS-B'
     optimization method. First by sampling `n_warmup` (1e5) points at random,
@@ -114,11 +109,8 @@
     x_seeds = random_state.uniform(bounds[:, 0], bounds[:, 1],
                                    size=(1+n_iter+int(not y_max_params is None),
                                    bounds.shape[0]))
-<<<<<<< HEAD
-=======
     # Add the best candidate from the random sampling to the seeds so that the
     # optimization algorithm can try to walk up to that particular local maxima
->>>>>>> 8cf45313
     x_seeds[0] = x_max
     if not y_max_params is None:
         # Add the provided best sample to the seeds so that the optimization
