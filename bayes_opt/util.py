import warnings
import numpy as np
from scipy.stats import norm
from scipy.optimize import minimize
from colorama import just_fix_windows_console


def acq_max(ac, gp, y_max, bounds, random_state, constraint=None, n_warmup=10000, n_iter=10):
    """
    A function to find the maximum of the acquisition function

    It uses a combination of random sampling (cheap) and the 'L-BFGS-B'
    optimization method. First by sampling `n_warmup` (1e5) points at random,
    and then running L-BFGS-B from `n_iter` (250) random starting points.

    Parameters
    ----------
    :param ac:
        The acquisition function object that return its point-wise value.

    :param gp:
        A gaussian process fitted to the relevant data.

    :param y_max:
        The current maximum known value of the target function.

    :param bounds:
        The variables bounds to limit the search of the acq max.

    :param random_state:
        instance of np.RandomState random number generator

    :param constraint:
        A ConstraintModel.

    :param n_warmup:
        number of times to randomly sample the acquisition function

    :param n_iter:
        number of times to run scipy.minimize

    Returns
    -------
    :return: x_max, The arg max of the acquisition function.
    """

    # We need to adjust the acquisition function to deal with constraints when there is some
    if constraint is not None:

        def adjusted_ac(x, gp, y_max):
            """Acquisition function adjusted to fulfill the constraint when necessary"""
            values = ac(x, gp=gp, y_max=y_max)
            p_constraints = constraint.predict(x)

            # Slower fallback for the case where any values are negative
            if np.any(values < 0):
                # TODO: This is not exactly how Gardner et al do it.
                # Their way would require the result of the acquisition function
                # to be strictly positive, which is not the case here. For a
                # positive target value, we use Gardner's version. If the target
                # is negative, we instead slightly rescale the target depending
                # on the probability estimate to fulfill the constraint.
                return np.array(
                    [
                        value * p if value > 0 else value / (0.5 + p)
                        for value, p in zip(values, p_constraints)
                    ]
                )

            # Faster, vectorized version of Gardner et al's method
            return values * p_constraints

    else:
        adjusted_ac = ac

    # Warm up with random points
    x_tries = random_state.uniform(bounds[:, 0], bounds[:, 1],
                                   size=(n_warmup, bounds.shape[0]))
    ys = adjusted_ac(x_tries, gp=gp, y_max=y_max)
    x_max = x_tries[ys.argmax()]
    max_acq = ys.max()

    # Explore the parameter space more throughly
    x_seeds = random_state.uniform(bounds[:, 0], bounds[:, 1],
                                   size=(n_iter, bounds.shape[0]))

<<<<<<< HEAD
=======
    if constraint is not None:
        def to_minimize(x):
            target = -ac(x.reshape(1, -1), gp=gp, y_max=y_max)
            p_constraint = constraint.predict(x.reshape(1, -1))

            # TODO: This is not exactly how Gardner et al do it.
            # Their way would require the result of the acquisition function
            # to be strictly positive (or negative), which is not the case
            # here. For a negative target value, we use Gardner's version. If
            # the target is positive, we instead slightly rescale the target
            # depending on the probability estimate to fulfill the constraint.
            if target < 0:
                return target * p_constraint
            else:
                return target / (0.5 + 0.5 * p_constraint)
    else:
        to_minimize = lambda x: -ac(x.reshape(1, -1), gp=gp, y_max=y_max)

>>>>>>> 0baf8e10
    for x_try in x_seeds:
        # Find the minimum of minus the acquisition function
        res = minimize(lambda x: -adjusted_ac(x.reshape(1, -1), gp=gp, y_max=y_max),
                       x_try,
                       bounds=bounds,
                       method="L-BFGS-B")

        # See if success
        if not res.success:
            continue

        # Store it if better than previous minimum(maximum).
        if max_acq is None or -np.squeeze(res.fun) >= max_acq:
            x_max = res.x
            max_acq = -np.squeeze(res.fun)

    # Clip output to make sure it lies within the bounds. Due to floating
    # point technicalities this is not always the case.
    return np.clip(x_max, bounds[:, 0], bounds[:, 1])


class UtilityFunction(object):
    """
    An object to compute the acquisition functions.

    kind: {'ucb', 'ei', 'poi'}
        * 'ucb' stands for the Upper Confidence Bounds method
        * 'ei' is the Expected Improvement method
        * 'poi' is the Probability Of Improvement criterion.

    kappa: float, optional(default=2.576)
            Parameter to indicate how closed are the next parameters sampled.
            Higher value = favors spaces that are least explored.
            Lower value = favors spaces where the regression function is
            the highest.

    kappa_decay: float, optional(default=1)
        `kappa` is multiplied by this factor every iteration.

    kappa_decay_delay: int, optional(default=0)
        Number of iterations that must have passed before applying the
        decay to `kappa`.

    xi: float, optional(default=0.0)
    """

    def __init__(self, kind='ucb', kappa=2.576, xi=0, kappa_decay=1, kappa_decay_delay=0):

        self.kappa = kappa
        self._kappa_decay = kappa_decay
        self._kappa_decay_delay = kappa_decay_delay

        self.xi = xi

        self._iters_counter = 0

        if kind not in ['ucb', 'ei', 'poi']:
            err = "The utility function " \
                  "{} has not been implemented, " \
                  "please choose one of ucb, ei, or poi.".format(kind)
            raise NotImplementedError(err)
        else:
            self.kind = kind

    def update_params(self):
        self._iters_counter += 1

        if self._kappa_decay < 1 and self._iters_counter > self._kappa_decay_delay:
            self.kappa *= self._kappa_decay

    def utility(self, x, gp, y_max):
        if self.kind == 'ucb':
            return self._ucb(x, gp, self.kappa)
        if self.kind == 'ei':
            return self._ei(x, gp, y_max, self.xi)
        if self.kind == 'poi':
            return self._poi(x, gp, y_max, self.xi)

    @staticmethod
    def _ucb(x, gp, kappa):
        with warnings.catch_warnings():
            warnings.simplefilter("ignore")
            mean, std = gp.predict(x, return_std=True)

        return mean + kappa * std

    @staticmethod
    def _ei(x, gp, y_max, xi):
        with warnings.catch_warnings():
            warnings.simplefilter("ignore")
            mean, std = gp.predict(x, return_std=True)

        a = (mean - y_max - xi)
        z = a / std
        return a * norm.cdf(z) + std * norm.pdf(z)

    @staticmethod
    def _poi(x, gp, y_max, xi):
        with warnings.catch_warnings():
            warnings.simplefilter("ignore")
            mean, std = gp.predict(x, return_std=True)

        z = (mean - y_max - xi)/std
        return norm.cdf(z)


class NotUniqueError(Exception):
    """A point is non-unique."""
    pass


def load_logs(optimizer, logs):
    """Load previous ...

    """
    import json

    if isinstance(logs, str):
        logs = [logs]

    for log in logs:
        with open(log, "r") as j:
            while True:
                try:
                    iteration = next(j)
                except StopIteration:
                    break

                iteration = json.loads(iteration)
                try:
                    optimizer.register(
                        params=iteration["params"],
                        target=iteration["target"],
                        constraint_value=iteration["constraint"] if optimizer.is_constrained else None
                    )
                except NotUniqueError:
                    continue

    return optimizer


def ensure_rng(random_state=None):
    """
    Creates a random number generator based on an optional seed.  This can be
    an integer or another random state for a seeded rng, or None for an
    unseeded rng.
    """
    if random_state is None:
        random_state = np.random.RandomState()
    elif isinstance(random_state, int):
        random_state = np.random.RandomState(random_state)
    else:
        assert isinstance(random_state, np.random.RandomState)
    return random_state


class Colours:
    """Print in nice colours."""

    BLUE = '\033[94m'
    BOLD = '\033[1m'
    CYAN = '\033[96m'
    DARKCYAN = '\033[36m'
    END = '\033[0m'
    GREEN = '\033[92m'
    PURPLE = '\033[95m'
    RED = '\033[91m'
    UNDERLINE = '\033[4m'
    YELLOW = '\033[93m'

    @classmethod
    def _wrap_colour(cls, s, colour):
        return colour + s + cls.END

    @classmethod
    def black(cls, s):
        """Wrap text in black."""
        return cls._wrap_colour(s, cls.END)

    @classmethod
    def blue(cls, s):
        """Wrap text in blue."""
        return cls._wrap_colour(s, cls.BLUE)

    @classmethod
    def bold(cls, s):
        """Wrap text in bold."""
        return cls._wrap_colour(s, cls.BOLD)

    @classmethod
    def cyan(cls, s):
        """Wrap text in cyan."""
        return cls._wrap_colour(s, cls.CYAN)

    @classmethod
    def darkcyan(cls, s):
        """Wrap text in darkcyan."""
        return cls._wrap_colour(s, cls.DARKCYAN)

    @classmethod
    def green(cls, s):
        """Wrap text in green."""
        return cls._wrap_colour(s, cls.GREEN)

    @classmethod
    def purple(cls, s):
        """Wrap text in purple."""
        return cls._wrap_colour(s, cls.PURPLE)

    @classmethod
    def red(cls, s):
        """Wrap text in red."""
        return cls._wrap_colour(s, cls.RED)

    @classmethod
    def underline(cls, s):
        """Wrap text in underline."""
        return cls._wrap_colour(s, cls.UNDERLINE)

    @classmethod
    def yellow(cls, s):
        """Wrap text in yellow."""
        return cls._wrap_colour(s, cls.YELLOW)


just_fix_windows_console()<|MERGE_RESOLUTION|>--- conflicted
+++ resolved
@@ -62,7 +62,7 @@
                 # on the probability estimate to fulfill the constraint.
                 return np.array(
                     [
-                        value * p if value > 0 else value / (0.5 + p)
+                        value * p if value > 0 else value / (0.5 + 0.5 * p)
                         for value, p in zip(values, p_constraints)
                     ]
                 )
@@ -84,27 +84,6 @@
     x_seeds = random_state.uniform(bounds[:, 0], bounds[:, 1],
                                    size=(n_iter, bounds.shape[0]))
 
-<<<<<<< HEAD
-=======
-    if constraint is not None:
-        def to_minimize(x):
-            target = -ac(x.reshape(1, -1), gp=gp, y_max=y_max)
-            p_constraint = constraint.predict(x.reshape(1, -1))
-
-            # TODO: This is not exactly how Gardner et al do it.
-            # Their way would require the result of the acquisition function
-            # to be strictly positive (or negative), which is not the case
-            # here. For a negative target value, we use Gardner's version. If
-            # the target is positive, we instead slightly rescale the target
-            # depending on the probability estimate to fulfill the constraint.
-            if target < 0:
-                return target * p_constraint
-            else:
-                return target / (0.5 + 0.5 * p_constraint)
-    else:
-        to_minimize = lambda x: -ac(x.reshape(1, -1), gp=gp, y_max=y_max)
-
->>>>>>> 0baf8e10
     for x_try in x_seeds:
         # Find the minimum of minus the acquisition function
         res = minimize(lambda x: -adjusted_ac(x.reshape(1, -1), gp=gp, y_max=y_max),
