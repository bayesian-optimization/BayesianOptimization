"""Contains utility functions."""

from __future__ import annotations

import numpy as np

<<<<<<< HEAD
from bayes_opt.exception import NotUniqueError

if TYPE_CHECKING:
    from collections.abc import Iterable

    from bayes_opt.bayesian_optimization import BayesianOptimization


def load_logs(
    optimizer: BayesianOptimization, logs: str | PathLike[str] | Iterable[str | PathLike[str]]
) -> BayesianOptimization:
    """Load previous ...

    Parameters
    ----------
    optimizer : BayesianOptimizer
        Optimizer the register the previous observations with.

    logs : str or os.PathLike
        File to load the logs from.

    Returns
    -------
    The optimizer with the state loaded.

    """
    if isinstance(logs, (str, PathLike)):
        logs = [logs]

    for log in logs:
        try:
            with Path(log).open("r") as fil:
                fileData = json.load(fil)
        except json.JSONDecodeError:
            print(f"ERROR: JSON decode error when decoding '{log}'")
            continue

        for iteration in fileData:
            try:
                optimizer.register(
                    params=iteration["params"],
                    target=iteration["target"],
                    constraint_value=(iteration["constraint"] if optimizer.is_constrained else None),
                )
            except NotUniqueError:
                continue

    return optimizer

=======
>>>>>>> 14786ffc

def ensure_rng(random_state: int | np.random.RandomState | None = None) -> np.random.RandomState:
    """Create a random number generator based on an optional seed.

    Parameters
    ----------
    random_state : np.random.RandomState or int or None, default=None
        Random state to use. if `None`, will create an unseeded random state.
        If `int`, creates a state using the argument as seed. If a
        `np.random.RandomState` simply returns the argument.

    Returns
    -------
    np.random.RandomState

    """
    if random_state is None:
        random_state = np.random.RandomState()
    elif isinstance(random_state, int):
        random_state = np.random.RandomState(random_state)
    elif not isinstance(random_state, np.random.RandomState):
        error_msg = "random_state should be an instance of np.random.RandomState, an int, or None."
        raise TypeError(error_msg)
    return random_state<|MERGE_RESOLUTION|>--- conflicted
+++ resolved
@@ -2,15 +2,14 @@
 
 from __future__ import annotations
 
+import json
+from collections.abc import Iterable
+from os import PathLike
+from pathlib import Path
+
 import numpy as np
 
-<<<<<<< HEAD
-from bayes_opt.exception import NotUniqueError
-
-if TYPE_CHECKING:
-    from collections.abc import Iterable
-
-    from bayes_opt.bayesian_optimization import BayesianOptimization
+# from bayes_opt.bayesian_optimization import BayesianOptimization
 
 
 def load_logs(
@@ -43,19 +42,18 @@
             continue
 
         for iteration in fileData:
-            try:
-                optimizer.register(
-                    params=iteration["params"],
-                    target=iteration["target"],
-                    constraint_value=(iteration["constraint"] if optimizer.is_constrained else None),
-                )
-            except NotUniqueError:
+            # Prevents duplicate points being registered when an exception can be raised
+            if not optimizer._allow_duplicate_points and iteration["params"] in optimizer:
                 continue
+
+            optimizer.register(
+                params=iteration["params"],
+                target=iteration["target"],
+                constraint_value=(iteration["constraint"] if optimizer.is_constrained else None),
+            )
 
     return optimizer
 
-=======
->>>>>>> 14786ffc
 
 def ensure_rng(random_state: int | np.random.RandomState | None = None) -> np.random.RandomState:
     """Create a random number generator based on an optional seed.
