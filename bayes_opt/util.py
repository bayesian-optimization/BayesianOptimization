--- conflicted
+++ resolved
@@ -6,16 +6,9 @@
 from scipy.optimize import minimize
 
 
-<<<<<<< HEAD
-def acq_max(ac, gp, y_max, bounds, random_state, constraint=None, n_warmup=10000, n_iter=10):
+def acq_max(ac, gp, y_max, bounds, random_state, constraint=None, n_warmup=10000, n_iter=10, y_max_params=None):
     """Find the maximum of the acquisition function.
     
-=======
-def acq_max(ac, gp, y_max, bounds, random_state, constraint=None, n_warmup=10000, n_iter=10, y_max_params=None):
-    """
-    A function to find the maximum of the acquisition function
-
->>>>>>> 8cf45313
     It uses a combination of random sampling (cheap) and the 'L-BFGS-B'
     optimization method. First by sampling `n_warmup` (1e5) points at random,
     and then running L-BFGS-B from `n_iter` (10) random starting points.
@@ -51,7 +44,7 @@
     n_iter : int, default=10
         Points to run L-BFGS-B optimization from.
 
-    :param y_max_params:
+    y_max_params : np.array
         Function parameters that produced the maximum known value given by `y_max`.
 
     Returns
@@ -113,8 +106,7 @@
     x_seeds = random_state.uniform(bounds[:, 0], bounds[:, 1],
                                    size=(1+n_iter+int(not y_max_params is None),
                                    bounds.shape[0]))
-    # Add the best candidate from the random sampling to the seeds so that the
-    # optimization algorithm can try to walk up to that particular local maxima
+
     x_seeds[0] = x_max
     if not y_max_params is None:
         # Add the provided best sample to the seeds so that the optimization
