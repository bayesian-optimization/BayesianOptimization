"""Contains utility functions."""
import json
import warnings
import numpy as np
from scipy.stats import norm
from scipy.optimize import minimize


def acq_max(ac, gp, y_max, bounds, random_state, constraint=None, n_warmup=10000, n_iter=10, y_max_params=None):
    """Find the maximum of the acquisition function.

    It uses a combination of random sampling (cheap) and the 'L-BFGS-B'
    optimization method. First by sampling `n_warmup` (1e5) points at random,
    and then running L-BFGS-B from `n_iter` (10) random starting points.

    Parameters
    ----------
    ac : callable
        Acquisition function to use. Should accept an array of parameters `x`,
        an from sklearn.gaussian_process.GaussianProcessRegressor `gp` and the
        best current value `y_max` as parameters.
        
    gp : sklearn.gaussian_process.GaussianProcessRegressor
        A gaussian process regressor modelling the target function based on
        previous observations.
        
    y_max : number
        Highest found value of the target function.

    bounds : np.ndarray
        Bounds of the search space. For `N` parameters this has shape
        `(N, 2)` with `[i, 0]` the lower bound of parameter `i` and
        `[i, 1]` the upper bound.
        
    random_state : np.random.RandomState
        A random state to sample from.

    constraint : ConstraintModel or None, default=None

    n_warmup : int, default=10000
        Number of points to sample from the acquisition function as seeds
        before looking for a minimum.

    n_iter : int, default=10
        Points to run L-BFGS-B optimization from.

<<<<<<< HEAD
    :param y_max_params:
=======
    y_max_params : np.array
>>>>>>> a4df58c8
        Function parameters that produced the maximum known value given by `y_max`.

    Returns
    -------
    Parameters maximizing the acquisition function.

    """
    # We need to adjust the acquisition function to deal with constraints when there is some
    if constraint is not None:
        def adjusted_ac(x):
            """Acquisition function adjusted to fulfill the constraint when necessary.

            Parameters
            ----------
            x : np.ndarray
                Parameter at which to sample.


            Returns
            -------
            The value of the acquisition function adjusted for constraints.
            """
            # Transforms the problem in a minimization problem, this is necessary
            # because the solver we are using later on is a minimizer
            values = -ac(x.reshape(-1, bounds.shape[0]), gp=gp, y_max=y_max)
            p_constraints = constraint.predict(x.reshape(-1, bounds.shape[0]))

            # Slower fallback for the case where any values are negative
            if np.any(values > 0):
                # TODO: This is not exactly how Gardner et al do it.
                # Their way would require the result of the acquisition function
                # to be strictly positive, which is not the case here. For a
                # positive target value, we use Gardner's version. If the target
                # is negative, we instead slightly rescale the target depending
                # on the probability estimate to fulfill the constraint.
                return np.array(
                    [
                        value / (0.5 + 0.5 * p) if value > 0 else value * p
                        for value, p in zip(values, p_constraints)
                    ]
                )

            # Faster, vectorized version of Gardner et al's method
            return values * p_constraints

    else:
        # Transforms the problem in a minimization problem, this is necessary
        # because the solver we are using later on is a minimizer
        adjusted_ac = lambda x: -ac(x.reshape(-1, bounds.shape[0]), gp=gp, y_max=y_max)

    # Warm up with random points
    x_tries = random_state.uniform(bounds[:, 0], bounds[:, 1],
                                   size=(n_warmup, bounds.shape[0]))
    ys = -adjusted_ac(x_tries)
    x_max = x_tries[ys.argmax()]
    max_acq = ys.max()

    # Explore the parameter space more thoroughly
    x_seeds = random_state.uniform(bounds[:, 0], bounds[:, 1],
                                   size=(1+n_iter+int(not y_max_params is None),
                                   bounds.shape[0]))
<<<<<<< HEAD
    # Add the best candidate from the random sampling to the seeds so that the
    # optimization algorithm can try to walk up to that particular local maxima
=======

>>>>>>> a4df58c8
    x_seeds[0] = x_max
    if not y_max_params is None:
        # Add the provided best sample to the seeds so that the optimization
        # algorithm is aware of it and will attempt to find its local maxima
        x_seeds[1] = y_max_params

    for x_try in x_seeds:
        # Find the minimum of minus the acquisition function
        res = minimize(adjusted_ac,
                       x_try,
                       bounds=bounds,
                       method="L-BFGS-B")

        # See if success
        if not res.success:
            continue

        # Store it if better than previous minimum(maximum).
        if max_acq is None or -np.squeeze(res.fun) >= max_acq:
            x_max = res.x
            max_acq = -np.squeeze(res.fun)

    # Clip output to make sure it lies within the bounds. Due to floating
    # point technicalities this is not always the case.
    return np.clip(x_max, bounds[:, 0], bounds[:, 1])


class UtilityFunction():
    """An object to compute the acquisition functions.
    
    Parameters
    ----------
    kind: {'ucb', 'ei', 'poi'}
        * 'ucb' stands for the Upper Confidence Bounds method
        * 'ei' is the Expected Improvement method
        * 'poi' is the Probability Of Improvement criterion.
    
    kappa: float, optional(default=2.576)
            Parameter to indicate how closed are the next parameters sampled.
            Higher value = favors spaces that are least explored.
            Lower value = favors spaces where the regression function is
            the highest.
    
    kappa_decay: float, optional(default=1)
        `kappa` is multiplied by this factor every iteration.
    
    kappa_decay_delay: int, optional(default=0)
        Number of iterations that must have passed before applying the
        decay to `kappa`.
    
    xi: float, optional(default=0.0)
    """

    def __init__(self, kind='ucb', kappa=2.576, xi=0, kappa_decay=1, kappa_decay_delay=0):
        self.kappa = kappa
        self._kappa_decay = kappa_decay
        self._kappa_decay_delay = kappa_decay_delay

        self.xi = xi

        self._iters_counter = 0

        if kind not in ['ucb', 'ei', 'poi']:
            err = "The utility function " \
                  f"{kind} has not been implemented, " \
                  "please choose one of ucb, ei, or poi."
            raise NotImplementedError(err)
        self.kind = kind

    def update_params(self):
        """Update internal parameters."""
        self._iters_counter += 1

        if self._kappa_decay < 1 and self._iters_counter > self._kappa_decay_delay:
            self.kappa *= self._kappa_decay

    def utility(self, x, gp, y_max):
        """Calculate acquisition function.

        Parameters
        ----------
        x : np.ndarray
            Parameters to evaluate the function at.

        gp : sklearn.gaussian_process.GaussianProcessRegressor
            A gaussian process regressor modelling the target function based on
            previous observations.

        y_max : number
            Highest found value of the target function.


        Returns
        -------
        Values of the acquisition function
        """
        if self.kind == 'ucb':
            return self.ucb(x, gp, self.kappa)
        if self.kind == 'ei':
            return self.ei(x, gp, y_max, self.xi)
        if self.kind == 'poi':
            return self.poi(x, gp, y_max, self.xi)
        raise ValueError(f"{self.kind} is not a valid acquisition function.")

    @staticmethod
    def ucb(x, gp, kappa):
        r"""Calculate Upper Confidence Bound acquisition function.

        Similar to Probability of Improvement (`UtilityFunction.poi`), but also considers the
        magnitude of improvement.
        Calculated as
    
        .. math::
            \text{UCB}(x) = \mu(x) + \kappa \sigma(x)

        where :math:`\Phi` is the CDF and :math:`\phi` the PDF of the normal
        distribution.

        Parameters
        ----------
        x : np.ndarray
            Parameters to evaluate the function at.

        gp : sklearn.gaussian_process.GaussianProcessRegressor
            A gaussian process regressor modelling the target function based on
            previous observations.

        y_max : number
            Highest found value of the target function.

        kappa : float, positive
            Governs the exploration/exploitation tradeoff. Lower prefers
            exploitation, higher prefers exploration.


        Returns
        -------
        Values of the acquisition function
        """
        with warnings.catch_warnings():
            warnings.simplefilter("ignore")
            mean, std = gp.predict(x, return_std=True)

        return mean + kappa * std

    @staticmethod
    def ei(x, gp, y_max, xi):
        r"""Calculate Expected Improvement acqusition function.

        Similar to Probability of Improvement (`UtilityFunction.poi`), but also considers the
        magnitude of improvement.
        Calculated as
    
        .. math::
            \text{EI}(x) = (\mu(x)-y_{\text{max}} - \xi) \Phi\left(
                \frac{\mu(x)-y_{\text{max}} -  \xi }{\sigma(x)} \right)
                  + \sigma(x) \phi\left(
                    \frac{\mu(x)-y_{\text{max}} -  \xi }{\sigma(x)} \right)

        where :math:`\Phi` is the CDF and :math:`\phi` the PDF of the normal
        distribution.

        Parameters
        ----------
        x : np.ndarray
            Parameters to evaluate the function at.

        gp : sklearn.gaussian_process.GaussianProcessRegressor
            A gaussian process regressor modelling the target function based on
            previous observations.
        
        y_max : number
            Highest found value of the target function.
            
        xi : float, positive
            Governs the exploration/exploitation tradeoff. Lower prefers
            exploitation, higher prefers exploration.


        Returns
        -------
        Values of the acquisition function
        """
        with warnings.catch_warnings():
            warnings.simplefilter("ignore")
            mean, std = gp.predict(x, return_std=True)

        a = mean - y_max - xi
        z = a / std
        return a * norm.cdf(z) + std * norm.pdf(z)

    @staticmethod
    def poi(x, gp, y_max, xi):
        r"""Calculate Probability of Improvement acqusition function.

        Calculated as
    
        .. math:: \text{POI}(x) = \Phi\left( \frac{\mu(x)-y_{\text{max}} -  \xi }{\sigma(x)} \right)

        where :math:`\Phi` is the CDF of the normal distribution.

        Parameters
        ----------
        x : np.ndarray
            Parameters to evaluate the function at.
        gp : sklearn.gaussian_process.GaussianProcessRegressor
            A gaussian process regressor modelling the target function based on
            previous observations.
        
        y_max : number
            Highest found value of the target function.
            
        xi : float, positive
            Governs the exploration/exploitation tradeoff. Lower prefers
            exploitation, higher prefers exploration.


        Returns
        -------
        Values of the acquisition function
        
        """
        with warnings.catch_warnings():
            warnings.simplefilter("ignore")
            mean, std = gp.predict(x, return_std=True)

        z = (mean - y_max - xi)/std
        return norm.cdf(z)


class NotUniqueError(Exception):
    """A point is non-unique."""


def load_logs(optimizer, logs):
    """Load previous ...

    Parameters
    ----------
    optimizer : BayesianOptimizer
        Optimizer the register the previous observations with.

    logs : str or bytes or os.PathLike
        File to load the logs from.

    Returns
    -------
    The optimizer with the state loaded.
    
    """
    if isinstance(logs, str):
        logs = [logs]

    for log in logs:
        with open(log, "r") as j:
            while True:
                try:
                    iteration = next(j)
                except StopIteration:
                    break

                iteration = json.loads(iteration)
                try:
                    optimizer.register(
                        params=iteration["params"],
                        target=iteration["target"],
                        constraint_value=(
                            iteration["constraint"]
                            if optimizer.is_constrained else None
                        )
                    )
                except NotUniqueError:
                    continue

    return optimizer


def ensure_rng(random_state=None):
    """Create a random number generator based on an optional seed.

    Parameters
    ----------
    random_state : np.random.RandomState or int or None, default=None
        Random state to use. if `None`, will create an unseeded random state.
        If `int`, creates a state using the argument as seed. If a
        `np.random.RandomState` simply returns the argument.

    Returns
    -------
    np.random.RandomState
    
    """
    if random_state is None:
        random_state = np.random.RandomState()
    elif isinstance(random_state, int):
        random_state = np.random.RandomState(random_state)
    else:
        assert isinstance(random_state, np.random.RandomState)
    return random_state
<|MERGE_RESOLUTION|>--- conflicted
+++ resolved
@@ -44,11 +44,7 @@
     n_iter : int, default=10
         Points to run L-BFGS-B optimization from.
 
-<<<<<<< HEAD
-    :param y_max_params:
-=======
     y_max_params : np.array
->>>>>>> a4df58c8
         Function parameters that produced the maximum known value given by `y_max`.
 
     Returns
@@ -110,12 +106,6 @@
     x_seeds = random_state.uniform(bounds[:, 0], bounds[:, 1],
                                    size=(1+n_iter+int(not y_max_params is None),
                                    bounds.shape[0]))
-<<<<<<< HEAD
-    # Add the best candidate from the random sampling to the seeds so that the
-    # optimization algorithm can try to walk up to that particular local maxima
-=======
-
->>>>>>> a4df58c8
     x_seeds[0] = x_max
     if not y_max_params is None:
         # Add the provided best sample to the seeds so that the optimization
