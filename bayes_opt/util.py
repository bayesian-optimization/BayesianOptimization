import warnings
import numpy as np
from scipy.stats import norm
from scipy.optimize import minimize


def acq_max(ac, gp, y_max, bounds, random_state, constraint=None, n_warmup=10000, n_iter=10):
    """
    A function to find the maximum of the acquisition function

    It uses a combination of random sampling (cheap) and the 'L-BFGS-B'
    optimization method. First by sampling `n_warmup` (1e5) points at random,
    and then running L-BFGS-B from `n_iter` (250) random starting points.

    Parameters
    ----------
    :param ac:
        The acquisition function object that return its point-wise value.

    :param gp:
        A gaussian process fitted to the relevant data.

    :param y_max:
        The current maximum known value of the target function.

    :param bounds:
        The variables bounds to limit the search of the acq max.

    :param random_state:
        instance of np.RandomState random number generator

    :param constraint:
        A ConstraintModel.

    :param n_warmup:
        number of times to randomly sample the acquisition function

    :param n_iter:
        number of times to run scipy.minimize

    Returns
    -------
    :return: x_max, The arg max of the acquisition function.
    """

    # Warm up with random points
    x_tries = random_state.uniform(bounds[:, 0], bounds[:, 1],
                                   size=(n_warmup, bounds.shape[0]))
    ys = ac(x_tries, gp=gp, y_max=y_max)
    x_max = x_tries[ys.argmax()]
    max_acq = ys.max()

    # Explore the parameter space more throughly
    x_seeds = random_state.uniform(bounds[:, 0], bounds[:, 1],
                                   size=(n_iter, bounds.shape[0]))

    if constraint is not None:
        def to_minimize(x):
            target = -ac(x.reshape(1, -1), gp=gp, y_max=y_max)
            p_constraint = constraint.predict(x.reshape(1, -1))

            # TODO: This is not exactly how Gardner et al do it.
            # Their way would require the result of the acquisition function
            # to be strictly positive (or negative), which is not the case
            # here. For a negative target value, we use Gardner's version. If
            # the target is positive, we instead slightly rescale the target
            # depending on the probability estimate to fulfill the constraint.
            if target < 0:
                return target * p_constraint
            else:
                return target / (0.5 + p_constraint)
    else:
        to_minimize = lambda x: -ac(x.reshape(1, -1), gp=gp, y_max=y_max)

    for x_try in x_seeds:
        # Find the minimum of minus the acquisition function
<<<<<<< HEAD
        res = minimize(lambda x: to_minimize(x),
                       x_try.reshape(1, -1),
=======
        res = minimize(lambda x: -ac(x.reshape(1, -1), gp=gp, y_max=y_max),
                       x_try,
>>>>>>> cc054083
                       bounds=bounds,
                       method="L-BFGS-B")

        # See if success
        if not res.success:
            continue

        # Store it if better than previous minimum(maximum).
        if max_acq is None or -np.squeeze(res.fun) >= max_acq:
            x_max = res.x
            max_acq = -np.squeeze(res.fun)

    # Clip output to make sure it lies within the bounds. Due to floating
    # point technicalities this is not always the case.
    return np.clip(x_max, bounds[:, 0], bounds[:, 1])


class UtilityFunction(object):
    """
    An object to compute the acquisition functions.
    """

    def __init__(self, kind, kappa, xi, kappa_decay=1, kappa_decay_delay=0):

        self.kappa = kappa
        self._kappa_decay = kappa_decay
        self._kappa_decay_delay = kappa_decay_delay

        self.xi = xi

        self._iters_counter = 0

        if kind not in ['ucb', 'ei', 'poi']:
            err = "The utility function " \
                  "{} has not been implemented, " \
                  "please choose one of ucb, ei, or poi.".format(kind)
            raise NotImplementedError(err)
        else:
            self.kind = kind

    def update_params(self):
        self._iters_counter += 1

        if self._kappa_decay < 1 and self._iters_counter > self._kappa_decay_delay:
            self.kappa *= self._kappa_decay

    def utility(self, x, gp, y_max):
        if self.kind == 'ucb':
            return self._ucb(x, gp, self.kappa)
        if self.kind == 'ei':
            return self._ei(x, gp, y_max, self.xi)
        if self.kind == 'poi':
            return self._poi(x, gp, y_max, self.xi)

    @staticmethod
    def _ucb(x, gp, kappa):
        with warnings.catch_warnings():
            warnings.simplefilter("ignore")
            mean, std = gp.predict(x, return_std=True)

        return mean + kappa * std

    @staticmethod
    def _ei(x, gp, y_max, xi):
        with warnings.catch_warnings():
            warnings.simplefilter("ignore")
            mean, std = gp.predict(x, return_std=True)

        a = (mean - y_max - xi)
        z = a / std
        return a * norm.cdf(z) + std * norm.pdf(z)

    @staticmethod
    def _poi(x, gp, y_max, xi):
        with warnings.catch_warnings():
            warnings.simplefilter("ignore")
            mean, std = gp.predict(x, return_std=True)

        z = (mean - y_max - xi)/std
        return norm.cdf(z)


def load_logs(optimizer, logs):
    """Load previous ...

    """
    import json

    if isinstance(logs, str):
        logs = [logs]

    for log in logs:
        with open(log, "r") as j:
            while True:
                try:
                    iteration = next(j)
                except StopIteration:
                    break

                iteration = json.loads(iteration)
                try:
                    optimizer.register(
                        params=iteration["params"],
                        target=iteration["target"],
                    )
                except KeyError:
                    pass

    return optimizer


def ensure_rng(random_state=None):
    """
    Creates a random number generator based on an optional seed.  This can be
    an integer or another random state for a seeded rng, or None for an
    unseeded rng.
    """
    if random_state is None:
        random_state = np.random.RandomState()
    elif isinstance(random_state, int):
        random_state = np.random.RandomState(random_state)
    else:
        assert isinstance(random_state, np.random.RandomState)
    return random_state


class Colours:
    """Print in nice colours."""

    BLUE = '\033[94m'
    BOLD = '\033[1m'
    CYAN = '\033[96m'
    DARKCYAN = '\033[36m'
    END = '\033[0m'
    GREEN = '\033[92m'
    PURPLE = '\033[95m'
    RED = '\033[91m'
    UNDERLINE = '\033[4m'
    YELLOW = '\033[93m'

    @classmethod
    def _wrap_colour(cls, s, colour):
        return colour + s + cls.END

    @classmethod
    def black(cls, s):
        """Wrap text in black."""
        return cls._wrap_colour(s, cls.END)

    @classmethod
    def blue(cls, s):
        """Wrap text in blue."""
        return cls._wrap_colour(s, cls.BLUE)

    @classmethod
    def bold(cls, s):
        """Wrap text in bold."""
        return cls._wrap_colour(s, cls.BOLD)

    @classmethod
    def cyan(cls, s):
        """Wrap text in cyan."""
        return cls._wrap_colour(s, cls.CYAN)

    @classmethod
    def darkcyan(cls, s):
        """Wrap text in darkcyan."""
        return cls._wrap_colour(s, cls.DARKCYAN)

    @classmethod
    def green(cls, s):
        """Wrap text in green."""
        return cls._wrap_colour(s, cls.GREEN)

    @classmethod
    def purple(cls, s):
        """Wrap text in purple."""
        return cls._wrap_colour(s, cls.PURPLE)

    @classmethod
    def red(cls, s):
        """Wrap text in red."""
        return cls._wrap_colour(s, cls.RED)

    @classmethod
    def underline(cls, s):
        """Wrap text in underline."""
        return cls._wrap_colour(s, cls.UNDERLINE)

    @classmethod
    def yellow(cls, s):
        """Wrap text in yellow."""
        return cls._wrap_colour(s, cls.YELLOW)<|MERGE_RESOLUTION|>--- conflicted
+++ resolved
@@ -74,13 +74,8 @@
 
     for x_try in x_seeds:
         # Find the minimum of minus the acquisition function
-<<<<<<< HEAD
         res = minimize(lambda x: to_minimize(x),
-                       x_try.reshape(1, -1),
-=======
-        res = minimize(lambda x: -ac(x.reshape(1, -1), gp=gp, y_max=y_max),
                        x_try,
->>>>>>> cc054083
                        bounds=bounds,
                        method="L-BFGS-B")
 
