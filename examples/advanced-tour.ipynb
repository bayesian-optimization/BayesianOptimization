{
 "cells": [
  {
   "cell_type": "markdown",
   "metadata": {},
   "source": [
    "# Advanced tour of the Bayesian Optimization package"
   ]
  },
  {
   "cell_type": "code",
   "execution_count": 1,
   "metadata": {},
   "outputs": [],
   "source": [
    "from bayes_opt import BayesianOptimization"
   ]
  },
  {
   "cell_type": "markdown",
   "metadata": {},
   "source": [
    "## 1. Suggest-Evaluate-Register Paradigm\n",
    "\n",
    "Internally the `maximize` method is simply a wrapper around the methods `suggest`, `probe`, and `register`. If you need more control over your optimization loops the Suggest-Evaluate-Register paradigm should give you that extra flexibility.\n",
    "\n",
    "For an example of running the `BayesianOptimization` in a distributed fashion (where the function being optimized is evaluated concurrently in different cores/machines/servers), checkout the `async_optimization.py` script in the examples folder."
   ]
  },
  {
   "cell_type": "code",
   "execution_count": 2,
   "metadata": {},
   "outputs": [],
   "source": [
    "# Let's start by defining our function, bounds, and instantiating an optimization object.\n",
    "def black_box_function(x, y):\n",
    "    return -x ** 2 - (y - 1) ** 2 + 1"
   ]
  },
  {
   "cell_type": "markdown",
   "metadata": {},
   "source": [
    "One extra ingredient we will need is an `AcquisitionFunction`, such as `acquisition.UpperConfidenceBound`. In case it is not clear why, take a look at the literature to understand better how this method works."
   ]
  },
  {
   "cell_type": "code",
   "execution_count": 3,
   "metadata": {},
   "outputs": [],
   "source": [
    "from bayes_opt import acquisition\n",
    "\n",
    "acq = acquisition.UpperConfidenceBound(kappa=2.5)"
   ]
  },
  {
   "cell_type": "markdown",
   "metadata": {},
   "source": [
    "Notice that the evaluation of the blackbox function will NOT be carried out by the optimizer object. We are simulating a situation where this function could be being executed in a different machine, maybe it is written in another language, or it could even be the result of a chemistry experiment. Whatever the case may be, you can take charge of it and as long as you don't invoke the `probe` or `maximize` methods directly, the optimizer object will ignore the blackbox function."
   ]
  },
  {
   "cell_type": "code",
   "execution_count": 4,
   "metadata": {},
   "outputs": [],
   "source": [
    "optimizer = BayesianOptimization(\n",
    "    f=None,\n",
    "    acquisition_function=acq,\n",
    "    pbounds={'x': (-2, 2), 'y': (-3, 3)},\n",
    "    verbose=2,\n",
    "    random_state=1,\n",
    ")"
   ]
  },
  {
   "cell_type": "markdown",
   "metadata": {},
   "source": [
    "The `suggest` method of our optimizer can be called at any time. What you get back is a suggestion for the next parameter combination the optimizer wants to probe.\n",
    "\n",
    "Notice that while the optimizer hasn't observed any points, the suggestions will be random. However, they will stop being random and improve in quality the more points are observed."
   ]
  },
  {
   "cell_type": "code",
   "execution_count": 5,
   "metadata": {},
   "outputs": [
    {
     "name": "stdout",
     "output_type": "stream",
     "text": [
      "Next point to probe is: {'x': -0.331911981189704, 'y': 1.3219469606529486}\n"
     ]
    }
   ],
   "source": [
    "next_point_to_probe = optimizer.suggest()\n",
    "print(\"Next point to probe is:\", next_point_to_probe)"
   ]
  },
  {
   "cell_type": "markdown",
   "metadata": {},
   "source": [
    "You are now free to evaluate your function at the suggested point however/whenever you like."
   ]
  },
  {
   "cell_type": "code",
   "execution_count": 6,
   "metadata": {},
   "outputs": [
    {
     "name": "stdout",
     "output_type": "stream",
     "text": [
      "Found the target value to be: 0.7861845912690544\n"
     ]
    }
   ],
   "source": [
    "target = black_box_function(**next_point_to_probe)\n",
    "print(\"Found the target value to be:\", target)"
   ]
  },
  {
   "cell_type": "markdown",
   "metadata": {},
   "source": [
    "Last thing left to do is to tell the optimizer what target value was observed."
   ]
  },
  {
   "cell_type": "code",
   "execution_count": 7,
   "metadata": {},
   "outputs": [],
   "source": [
    "optimizer.register(\n",
    "    params=next_point_to_probe,\n",
    "    target=target,\n",
    ")"
   ]
  },
  {
   "cell_type": "markdown",
   "metadata": {},
   "source": [
    "### 1.1 The maximize loop\n",
    "\n",
    "And that's it. By repeating the steps above you recreate the internals of the `maximize` method. This should give you all the flexibility you need to log progress, hault execution, perform concurrent evaluations, etc."
   ]
  },
  {
   "cell_type": "code",
   "execution_count": 8,
   "metadata": {},
   "outputs": [
    {
     "name": "stdout",
     "output_type": "stream",
     "text": [
      "-18.503835804889988 {'x': 1.953072105336, 'y': -2.9609778030491904}\n",
      "-1.0819533157901717 {'x': 0.22703572807626315, 'y': 2.4249238905875123}\n",
      "-6.50219704520679 {'x': -1.9991881984624875, 'y': 2.872282989383577}\n",
      "-5.747604713731052 {'x': -1.994467585936897, 'y': -0.664242699361514}\n",
      "-2.9682431497650823 {'x': 1.9737252084307952, 'y': 1.269540259274744}\n",
      "{'target': 0.7861845912690544, 'params': {'x': -0.331911981189704, 'y': 1.3219469606529486}}\n"
     ]
    }
   ],
   "source": [
    "for _ in range(5):\n",
    "    next_point = optimizer.suggest()\n",
    "    target = black_box_function(**next_point)\n",
    "    optimizer.register(params=next_point, target=target)\n",
    "    \n",
    "    print(target, next_point)\n",
    "print(optimizer.max)"
   ]
  },
  {
   "cell_type": "markdown",
   "metadata": {},
   "source": [
    "## 2. Dealing with discrete parameters\n",
    "\n",
    "**There is no principled way of dealing with discrete parameters using this package.**\n",
    "\n",
    "Ok, now that we got that out of the way, how do you do it? You're bound to be in a situation where some of your function's parameters may only take on discrete values. Unfortunately, the nature of bayesian optimization with gaussian processes doesn't allow for an easy/intuitive way of dealing with discrete parameters - but that doesn't mean it is impossible. The example below showcases a simple, yet reasonably adequate, way to dealing with discrete parameters."
   ]
  },
  {
   "cell_type": "code",
   "execution_count": 9,
   "metadata": {},
   "outputs": [],
   "source": [
    "def func_with_discrete_params(x, y, d):\n",
    "    # Simulate necessity of having d being discrete.\n",
    "    assert type(d) == int\n",
    "    \n",
    "    return ((x + y + d) // (1 + d)) / (1 + (x + y) ** 2)"
   ]
  },
  {
   "cell_type": "code",
   "execution_count": 10,
   "metadata": {},
   "outputs": [],
   "source": [
    "def function_to_be_optimized(x, y, w):\n",
    "    d = int(w)\n",
    "    return func_with_discrete_params(x, y, d)"
   ]
  },
  {
   "cell_type": "code",
   "execution_count": 11,
   "metadata": {},
   "outputs": [],
   "source": [
    "optimizer = BayesianOptimization(\n",
    "    f=function_to_be_optimized,\n",
    "    pbounds={'x': (-10, 10), 'y': (-10, 10), 'w': (0, 5)},\n",
    "    verbose=2,\n",
    "    random_state=1,\n",
    ")"
   ]
  },
  {
   "cell_type": "code",
   "execution_count": 12,
   "metadata": {},
   "outputs": [
    {
     "name": "stdout",
     "output_type": "stream",
     "text": [
      "|   iter    |  target   |     w     |     x     |     y     |\n",
      "-------------------------------------------------------------\n",
      "| \u001b[30m1         | \u001b[30m-0.06199  | \u001b[30m2.085     | \u001b[30m4.406     | \u001b[30m-9.998    |\n",
      "| \u001b[35m2         | \u001b[35m-0.0344   | \u001b[35m1.512     | \u001b[35m-7.065    | \u001b[35m-8.153    |\n",
      "| \u001b[30m3         | \u001b[30m-0.2177   | \u001b[30m0.9313    | \u001b[30m-3.089    | \u001b[30m-2.065    |\n",
      "| \u001b[35m4         | \u001b[35m0.1865    | \u001b[35m2.694     | \u001b[35m-1.616    | \u001b[35m3.704     |\n",
      "| \u001b[30m5         | \u001b[30m-0.2187   | \u001b[30m1.022     | \u001b[30m7.562     | \u001b[30m-9.452    |\n",
      "| \u001b[35m6         | \u001b[35m0.2488    | \u001b[35m2.684     | \u001b[35m-2.188    | \u001b[35m3.925     |\n"
     ]
    },
    {
     "name": "stdout",
     "output_type": "stream",
     "text": [
      "| \u001b[35m7         | \u001b[35m0.2948    | \u001b[35m2.683     | \u001b[35m-2.534    | \u001b[35m4.08      |\n",
      "| \u001b[35m8         | \u001b[35m0.3202    | \u001b[35m2.514     | \u001b[35m-3.83     | \u001b[35m5.287     |\n",
      "| \u001b[30m9         | \u001b[30m0.0       | \u001b[30m4.057     | \u001b[30m-4.458    | \u001b[30m3.928     |\n",
      "| \u001b[35m10        | \u001b[35m0.4802    | \u001b[35m2.296     | \u001b[35m-3.518    | \u001b[35m4.558     |\n",
      "| \u001b[30m11        | \u001b[30m0.0       | \u001b[30m1.084     | \u001b[30m-3.737    | \u001b[30m4.472     |\n",
      "| \u001b[30m12        | \u001b[30m0.0       | \u001b[30m2.649     | \u001b[30m-3.861    | \u001b[30m4.353     |\n",
      "| \u001b[30m13        | \u001b[30m0.0       | \u001b[30m2.442     | \u001b[30m-3.658    | \u001b[30m4.599     |\n",
      "| \u001b[30m14        | \u001b[30m-0.05801  | \u001b[30m1.935     | \u001b[30m-0.4758   | \u001b[30m-8.755    |\n",
      "| \u001b[30m15        | \u001b[30m0.0       | \u001b[30m2.337     | \u001b[30m7.973     | \u001b[30m-8.96     |\n",
      "| \u001b[30m16        | \u001b[30m0.07699   | \u001b[30m0.6926    | \u001b[30m5.59      | \u001b[30m6.854     |\n",
      "| \u001b[30m17        | \u001b[30m-0.02025  | \u001b[30m3.534     | \u001b[30m-8.943    | \u001b[30m1.987     |\n",
      "| \u001b[30m18        | \u001b[30m0.0       | \u001b[30m2.59      | \u001b[30m-7.339    | \u001b[30m5.941     |\n",
      "| \u001b[30m19        | \u001b[30m0.0929    | \u001b[30m2.237     | \u001b[30m-4.535    | \u001b[30m9.065     |\n",
      "| \u001b[30m20        | \u001b[30m0.1538    | \u001b[30m0.477     | \u001b[30m2.931     | \u001b[30m2.683     |\n",
      "| \u001b[30m21        | \u001b[30m0.0       | \u001b[30m0.9999    | \u001b[30m4.397     | \u001b[30m-3.971    |\n",
      "| \u001b[30m22        | \u001b[30m-0.01894  | \u001b[30m3.764     | \u001b[30m-7.043    | \u001b[30m-3.184    |\n",
      "| \u001b[30m23        | \u001b[30m0.03683   | \u001b[30m1.851     | \u001b[30m5.783     | \u001b[30m7.966     |\n",
      "| \u001b[30m24        | \u001b[30m-0.04359  | \u001b[30m1.615     | \u001b[30m-5.133    | \u001b[30m-6.556    |\n",
      "| \u001b[30m25        | \u001b[30m0.02617   | \u001b[30m3.863     | \u001b[30m0.1052    | \u001b[30m8.579     |\n",
      "| \u001b[30m26        | \u001b[30m-0.1071   | \u001b[30m0.8131    | \u001b[30m-0.7949   | \u001b[30m-9.292    |\n",
      "| \u001b[30m27        | \u001b[30m0.0       | \u001b[30m4.969     | \u001b[30m8.778     | \u001b[30m-8.467    |\n",
      "| \u001b[30m28        | \u001b[30m-0.1372   | \u001b[30m0.9475    | \u001b[30m-1.019    | \u001b[30m-7.018    |\n",
      "| \u001b[30m29        | \u001b[30m0.08078   | \u001b[30m1.917     | \u001b[30m-0.2606   | \u001b[30m6.272     |\n",
      "| \u001b[30m30        | \u001b[30m0.02003   | \u001b[30m4.278     | \u001b[30m3.8       | \u001b[30m8.398     |\n",
      "=============================================================\n"
     ]
    }
   ],
   "source": [
    "optimizer.set_gp_params(alpha=1e-3)\n",
    "optimizer.maximize()"
   ]
  },
  {
   "cell_type": "markdown",
   "metadata": {},
   "source": [
    "## 3. Tuning the underlying Gaussian Process\n",
    "\n",
    "The bayesian optimization algorithm works by performing a gaussian process regression of the observed combination of parameters and their associated target values. The predicted parameter$\\rightarrow$target hyper-surface (and its uncertainty) is then used to guide the next best point to probe."
   ]
  },
  {
   "cell_type": "markdown",
   "metadata": {},
   "source": [
    "### 3.1 Passing parameter to the GP\n",
    "\n",
    "Depending on the problem it could be beneficial to change the default parameters of the underlying GP. You can use the `optimizer.set_gp_params` method to do this:"
   ]
  },
  {
   "cell_type": "code",
   "execution_count": 13,
   "metadata": {},
   "outputs": [
    {
     "name": "stdout",
     "output_type": "stream",
     "text": [
      "|   iter    |  target   |     x     |     y     |\n",
      "-------------------------------------------------\n",
      "| \u001b[30m1         | \u001b[30m0.7862    | \u001b[30m-0.3319   | \u001b[30m1.322     |\n",
      "| \u001b[30m2         | \u001b[30m-18.19    | \u001b[30m1.957     | \u001b[30m-2.919    |\n",
      "| \u001b[30m3         | \u001b[30m-12.05    | \u001b[30m-1.969    | \u001b[30m-2.029    |\n",
      "| \u001b[30m4         | \u001b[30m-7.463    | \u001b[30m0.6032    | \u001b[30m-1.846    |\n",
      "| \u001b[30m5         | \u001b[30m-1.093    | \u001b[30m1.444     | \u001b[30m1.096     |\n",
      "| \u001b[35m6         | \u001b[35m0.8586    | \u001b[35m-0.2165   | \u001b[35m1.307     |\n",
      "=================================================\n"
     ]
    }
   ],
   "source": [
    "optimizer = BayesianOptimization(\n",
    "    f=black_box_function,\n",
    "    pbounds={'x': (-2, 2), 'y': (-3, 3)},\n",
    "    verbose=2,\n",
    "    random_state=1,\n",
    ")\n",
    "optimizer.set_gp_params(alpha=1e-3, n_restarts_optimizer=5)\n",
    "optimizer.maximize(\n",
    "    init_points=1,\n",
    "    n_iter=5\n",
    ")"
   ]
  },
  {
   "cell_type": "markdown",
   "metadata": {},
   "source": [
    "### 3.2 Tuning the `alpha` parameter\n",
    "\n",
    "When dealing with functions with discrete parameters,or particularly erratic target space it might be beneficial to increase the value of the `alpha` parameter. This parameters controls how much noise the GP can handle, so increase it whenever you think that extra flexibility is needed."
   ]
  },
  {
   "attachments": {},
   "cell_type": "markdown",
   "metadata": {},
   "source": [
    "### 3.3 Changing kernels\n",
    "\n",
    "By default this package uses the Matern 2.5 kernel. Depending on your use case you may find that tunning the GP kernel could be beneficial. You're on your own here since these are very specific solutions to very specific problems. You should start with the [scikit learn docs](https://scikit-learn.org/stable/modules/gaussian_process.html#kernels-for-gaussian-processes)"
   ]
  },
  {
   "cell_type": "markdown",
   "metadata": {},
   "source": [
    "## Observers Continued\n",
    "\n",
    "Observers are objects that subscribe and listen to particular events fired by the `BayesianOptimization` object. \n",
    "\n",
    "When an event gets fired a callback function is called with the event and the `BayesianOptimization` instance passed as parameters. The callback can be specified at the time of subscription. If none is given it will look for an `update` method from the observer."
   ]
  },
  {
   "cell_type": "code",
   "execution_count": 14,
   "metadata": {},
   "outputs": [],
   "source": [
    "from bayes_opt.event import DEFAULT_EVENTS, Events"
   ]
  },
  {
   "cell_type": "code",
   "execution_count": 15,
   "metadata": {},
   "outputs": [],
   "source": [
    "optimizer = BayesianOptimization(\n",
    "    f=black_box_function,\n",
    "    pbounds={'x': (-2, 2), 'y': (-3, 3)},\n",
    "    verbose=2,\n",
    "    random_state=1,\n",
    ")"
   ]
  },
  {
   "cell_type": "code",
   "execution_count": 16,
   "metadata": {},
   "outputs": [],
   "source": [
    "class BasicObserver:\n",
    "    def update(self, event, instance):\n",
    "        \"\"\"Does whatever you want with the event and `BayesianOptimization` instance.\"\"\"\n",
    "        print(\"Event `{}` was observed\".format(event))"
   ]
  },
  {
   "cell_type": "code",
   "execution_count": 17,
   "metadata": {},
   "outputs": [],
   "source": [
    "my_observer = BasicObserver()\n",
    "\n",
    "optimizer.subscribe(\n",
    "    event=Events.OPTIMIZATION_STEP,\n",
    "    subscriber=my_observer,\n",
    "    callback=None, # Will use the `update` method as callback\n",
    ")"
   ]
  },
  {
   "cell_type": "markdown",
   "metadata": {},
   "source": [
    "Alternatively you have the option to pass a completely different callback."
   ]
  },
  {
   "cell_type": "code",
   "execution_count": 18,
   "metadata": {},
   "outputs": [],
   "source": [
    "def my_callback(event, instance):\n",
    "    print(\"Go nuts here!\")\n",
    "\n",
    "optimizer.subscribe(\n",
    "    event=Events.OPTIMIZATION_START,\n",
    "    subscriber=\"Any hashable object\",\n",
    "    callback=my_callback,\n",
    ")"
   ]
  },
  {
   "cell_type": "code",
   "execution_count": 19,
   "metadata": {},
   "outputs": [
    {
     "name": "stdout",
     "output_type": "stream",
     "text": [
      "Go nuts here!\n",
      "Event `optimization:step` was observed\n",
      "Event `optimization:step` was observed\n",
      "Event `optimization:step` was observed\n"
     ]
    }
   ],
   "source": [
    "optimizer.maximize(init_points=1, n_iter=2)"
   ]
  },
  {
   "cell_type": "markdown",
   "metadata": {},
   "source": [
    "For a list of all default events you can checkout `DEFAULT_EVENTS`"
   ]
  },
  {
   "cell_type": "code",
   "execution_count": 20,
   "metadata": {},
   "outputs": [
    {
     "data": {
      "text/plain": [
       "['optimization:start', 'optimization:step', 'optimization:end']"
      ]
     },
     "execution_count": 20,
     "metadata": {},
     "output_type": "execute_result"
    }
   ],
   "source": [
    "DEFAULT_EVENTS"
   ]
  }
 ],
 "metadata": {
  "kernelspec": {
   "display_name": "Python 3 (ipykernel)",
   "language": "python",
   "name": "python3"
  },
  "language_info": {
   "codemirror_mode": {
    "name": "ipython",
    "version": 3
   },
   "file_extension": ".py",
   "mimetype": "text/x-python",
   "name": "python",
   "nbconvert_exporter": "python",
   "pygments_lexer": "ipython3",
<<<<<<< HEAD
   "version": "3.1.0"
=======
   "version": "3.10.12"
>>>>>>> f2c720e7
  }
 },
 "nbformat": 4,
 "nbformat_minor": 4
}<|MERGE_RESOLUTION|>--- conflicted
+++ resolved
@@ -297,7 +297,7 @@
    "source": [
     "## 3. Tuning the underlying Gaussian Process\n",
     "\n",
-    "The bayesian optimization algorithm works by performing a gaussian process regression of the observed combination of parameters and their associated target values. The predicted parameter$\\rightarrow$target hyper-surface (and its uncertainty) is then used to guide the next best point to probe."
+    "The bayesian optimization algorithm works by performing a gaussian process regression of the observed combination of parameters and their associated target values. The predicted parameter $\\rightarrow$ target hyper-surface (and its uncertainty) is then used to guide the next best point to probe."
    ]
   },
   {
@@ -360,7 +360,7 @@
    "source": [
     "### 3.3 Changing kernels\n",
     "\n",
-    "By default this package uses the Matern 2.5 kernel. Depending on your use case you may find that tunning the GP kernel could be beneficial. You're on your own here since these are very specific solutions to very specific problems. You should start with the [scikit learn docs](https://scikit-learn.org/stable/modules/gaussian_process.html#kernels-for-gaussian-processes)"
+    "By default this package uses the Matern 2.5 kernel. Depending on your use case you may find that tuning the GP kernel could be beneficial. You're on your own here since these are very specific solutions to very specific problems. You should start with the [scikit learn docs](https://scikit-learn.org/stable/modules/gaussian_process.html#kernels-for-gaussian-processes)."
    ]
   },
   {
@@ -511,11 +511,61 @@
    "name": "python",
    "nbconvert_exporter": "python",
    "pygments_lexer": "ipython3",
-<<<<<<< HEAD
-   "version": "3.1.0"
-=======
-   "version": "3.10.12"
->>>>>>> f2c720e7
+   "version": "3.1.undefined"
+  },
+  "nbdime-conflicts": {
+   "local_diff": [
+    {
+     "diff": [
+      {
+       "diff": [
+        {
+         "key": 0,
+         "op": "addrange",
+         "valuelist": [
+          "3.1.0"
+         ]
+        },
+        {
+         "key": 0,
+         "length": 1,
+         "op": "removerange"
+        }
+       ],
+       "key": "version",
+       "op": "patch"
+      }
+     ],
+     "key": "language_info",
+     "op": "patch"
+    }
+   ],
+   "remote_diff": [
+    {
+     "diff": [
+      {
+       "diff": [
+        {
+         "key": 0,
+         "op": "addrange",
+         "valuelist": [
+          "3.10.12"
+         ]
+        },
+        {
+         "key": 0,
+         "length": 1,
+         "op": "removerange"
+        }
+       ],
+       "key": "version",
+       "op": "patch"
+      }
+     ],
+     "key": "language_info",
+     "op": "patch"
+    }
+   ]
   }
  },
  "nbformat": 4,
