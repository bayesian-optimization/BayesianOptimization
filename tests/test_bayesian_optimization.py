--- conflicted
+++ resolved
@@ -71,13 +71,8 @@
 
 
 def test_suggest_at_random():
-<<<<<<< HEAD
-    util = UtilityFunction(kind="poi", kappa=5, xi=0)
-    optimizer = BayesianOptimization(target_func, PBOUNDS, random_state=1)
-=======
+    optimizer = BayesianOptimization(target_func, PBOUNDS, PTYPES, random_state=1)
     util = UtilityFunction(kind="ucb", kappa=5, xi=0)
-    optimizer = BayesianOptimization(target_func, PBOUNDS, PTYPES, random_state=1)
->>>>>>> 7c026d7c
 
     for _ in range(50):
         sample = optimizer.space.params_to_array(optimizer.suggest(util))
