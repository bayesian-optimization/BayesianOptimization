from __future__ import annotations

import numpy as np
import pytest

from bayes_opt import BayesianOptimization, SequentialDomainReductionTransformer
from bayes_opt.target_space import TargetSpace


def black_box_function(x, y):
    """Function with unknown internals we wish to maximize.

    This is just serving as an example, for all intents and
    purposes think of the internals of this function, i.e.: the process
    which generates its output values, as unknown.
    """
    return -(x**2) - (y - 1) ** 2 + 1


def test_bound_x_maximize():
<<<<<<< HEAD
=======
    class Tracker:
        def __init__(self):
            self.start_count = 0
            self.step_count = 0
            self.end_count = 0

        def update_start(self, event, instance):
            self.start_count += 1

        def update_step(self, event, instance):
            self.step_count += 1

        def update_end(self, event, instance):
            self.end_count += 1

        def reset(self):
            self.__init__()

>>>>>>> 10ef3be3
    bounds_transformer = SequentialDomainReductionTransformer()
    pbounds = {"x": (-10, 10), "y": (-10, 10)}
    n_iter = 10

    standard_optimizer = BayesianOptimization(
        f=black_box_function, pbounds=pbounds, verbose=2, random_state=1
    )

    standard_optimizer.maximize(init_points=2, n_iter=n_iter)

    mutated_optimizer = BayesianOptimization(
        f=black_box_function,
        pbounds=pbounds,
        verbose=2,
        random_state=1,
        bounds_transformer=bounds_transformer,
    )

    mutated_optimizer.maximize(init_points=2, n_iter=n_iter)

    assert len(standard_optimizer.space) == len(mutated_optimizer.space)
<<<<<<< HEAD
    assert not (standard_optimizer._space.float_bounds ==
                mutated_optimizer._space.float_bounds).any()
=======
    assert not (standard_optimizer._space.bounds == mutated_optimizer._space.bounds).any()

>>>>>>> 10ef3be3

def test_minimum_window_is_kept():
    bounds_transformer = SequentialDomainReductionTransformer(minimum_window=1.0)
    pbounds = {"x": (-0.5, 0.5), "y": (-1.0, 0.0)}
    mutated_optimizer = BayesianOptimization(
        f=black_box_function,
        pbounds=pbounds,
        verbose=0,
        random_state=1,
        bounds_transformer=bounds_transformer,
    )

    mutated_optimizer.maximize(init_points=2, n_iter=10)
    window_width = np.diff(bounds_transformer.bounds)
    assert np.isclose(np.min(window_width), 1.0)


def test_minimum_window_array_is_kept():
    window_ranges = [1.0, 0.5]
    bounds_transformer = SequentialDomainReductionTransformer(minimum_window=window_ranges)
    pbounds = {"x": (-0.5, 0.5), "y": (-1.0, 0.0)}
    mutated_optimizer = BayesianOptimization(
        f=black_box_function,
        pbounds=pbounds,
        verbose=0,
        random_state=1,
        bounds_transformer=bounds_transformer,
    )

    mutated_optimizer.maximize(init_points=2, n_iter=10)
    window_widths = np.diff(bounds_transformer.bounds)
    assert np.all(np.isclose(np.squeeze(np.min(window_widths, axis=0)), window_ranges))


def test_trimming_bounds():
    """Test if the bounds are trimmed correctly within the bounds"""

    def dummy_function(x1, x2, x3, x4, x5):
        return 0.0

    min_window = 1.0
    bounds_transformer = SequentialDomainReductionTransformer(minimum_window=min_window)
    pbounds = {"x1": (-1, 0.6), "x2": (-1, 0.5), "x3": (-0.4, 0.6), "x4": (0.3, 1.3), "x5": (-1, 0.8)}
    target_sp = TargetSpace(target_func=dummy_function, pbounds=pbounds)
    bounds_transformer.initialize(target_sp)
    new_bounds = np.concatenate((np.ones((5, 1)) * 0.1, np.ones((5, 1))), axis=1)
    global_bounds = np.asarray(list(pbounds.values()))

    trimmed_bounds = bounds_transformer._trim(new_bounds, global_bounds)
    # check that the bounds are trimmed to the minimum window
    # raises ValueError if the bounds are not trimmed correctly
    bounds_transformer._window_bounds_compatibility(trimmed_bounds)


def test_exceeded_bounds():
    """Raises Value Error if the bounds are exceeded."""
    window_ranges = [1.01, 0.72]
    bounds_transformer = SequentialDomainReductionTransformer(minimum_window=window_ranges)
    pbounds = {"x": (-0.5, 0.5), "y": (-0.7, 0.0)}
    with pytest.raises(ValueError):
        _ = BayesianOptimization(
            f=black_box_function,
            pbounds=pbounds,
            verbose=0,
            random_state=1,
            bounds_transformer=bounds_transformer,
        )


def test_trim_when_both_new_bounds_exceed_global_bounds():
    """Test if the global bounds are respected when both new bounds for a given parameter
    are beyond the global bounds."""

    # initialize a bounds transformer
    bounds_transformer = SequentialDomainReductionTransformer(minimum_window=10)
    pbounds = {"x": (-10, 10), "y": (-10, 10)}
    target_sp = TargetSpace(target_func=black_box_function, pbounds=pbounds)
    bounds_transformer.initialize(target_sp)
    global_bounds = np.asarray(list(pbounds.values()))

    def verify_bounds_in_range(new_bounds, global_bounds):
        """Check if the new bounds are within the global bounds."""
        test = True
        for i, pbounds in enumerate(new_bounds):
            if pbounds[0] < global_bounds[i, 0] or pbounds[0] > global_bounds[i, 1]:
                test = False
            if pbounds[1] > global_bounds[i, 1] or pbounds[1] < global_bounds[i, 0]:
                test = False
        return test

    # test if the sorting of the bounds is correct
    new_bounds = np.array([[5, -5], [-10, 10]])
    trimmed_bounds = bounds_transformer._trim(new_bounds, global_bounds)
    assert (trimmed_bounds == np.array([[-5, 5], [-10, 10]])).all()

    # test if both (upper/lower) bounds for a parameter exceed the global bounds
    new_bounds = np.array([[-50, -20], [20, 50]])
    with pytest.warns(UserWarning):
        trimmed_bounds = bounds_transformer._trim(new_bounds, global_bounds)
    assert verify_bounds_in_range(trimmed_bounds, global_bounds)

    # test if both (upper/lower) bounds for a parameter exceed the global bounds
    # while they are out of order
    new_bounds = np.array([[-20, -50], [-10, 10]])
    with pytest.warns(UserWarning):
        trimmed_bounds = bounds_transformer._trim(new_bounds, global_bounds)
    assert verify_bounds_in_range(trimmed_bounds, global_bounds)


def test_minimum_window_dict_ordering():
    """Tests if dictionary input for minimum_window is reordered the same as pbounds"""
    window_ranges = {"y": 1, "x": 3, "w": 1e5}
    bounds_transformer = SequentialDomainReductionTransformer(minimum_window=window_ranges)
    pbounds = {"y": (-1, 1), "w": (-1e6, 1e6), "x": (-10, 10)}

    _ = BayesianOptimization(
        f=None, pbounds=pbounds, verbose=0, random_state=1, bounds_transformer=bounds_transformer
    )


if __name__ == "__main__":
    r"""
    CommandLine:
        python tests/test_seq_domain_red.py
    """
    pytest.main([__file__])<|MERGE_RESOLUTION|>--- conflicted
+++ resolved
@@ -18,8 +18,6 @@
 
 
 def test_bound_x_maximize():
-<<<<<<< HEAD
-=======
     class Tracker:
         def __init__(self):
             self.start_count = 0
@@ -38,7 +36,6 @@
         def reset(self):
             self.__init__()
 
->>>>>>> 10ef3be3
     bounds_transformer = SequentialDomainReductionTransformer()
     pbounds = {"x": (-10, 10), "y": (-10, 10)}
     n_iter = 10
@@ -60,13 +57,8 @@
     mutated_optimizer.maximize(init_points=2, n_iter=n_iter)
 
     assert len(standard_optimizer.space) == len(mutated_optimizer.space)
-<<<<<<< HEAD
-    assert not (standard_optimizer._space.float_bounds ==
-                mutated_optimizer._space.float_bounds).any()
-=======
-    assert not (standard_optimizer._space.bounds == mutated_optimizer._space.bounds).any()
+    assert not (standard_optimizer._space.float_bounds == mutated_optimizer._space.float_bounds).any()
 
->>>>>>> 10ef3be3
 
 def test_minimum_window_is_kept():
     bounds_transformer = SequentialDomainReductionTransformer(minimum_window=1.0)
