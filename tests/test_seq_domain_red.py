--- conflicted
+++ resolved
@@ -187,8 +187,6 @@
         trimmed_bounds = bounds_transformer._trim(new_bounds, global_bounds)
     assert verify_bounds_in_range(trimmed_bounds, global_bounds)
 
-<<<<<<< HEAD
-=======
 
 def test_minimum_window_dict_ordering():
     """Tests if dictionary input for minimum_window is reordered the same as pbounds"""
@@ -204,7 +202,6 @@
             bounds_transformer=bounds_transformer
         )
 
->>>>>>> 129caac0
 if __name__ == '__main__':
     r"""
     CommandLine:
