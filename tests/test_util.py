--- conflicted
+++ resolved
@@ -2,13 +2,7 @@
 import numpy as np
 
 from bayes_opt import BayesianOptimization
-<<<<<<< HEAD
-from bayes_opt.util import  Colours
 from bayes_opt.util import load_logs, ensure_rng
-=======
-from bayes_opt.util import UtilityFunction
-from bayes_opt.util import acq_max, load_logs, ensure_rng
->>>>>>> 383cb297
 
 from sklearn.gaussian_process.kernels import Matern
 from sklearn.gaussian_process import GaussianProcessRegressor
